/*
 * Copyright (c) 2024,2025 Contributors to the Eclipse Foundation
 *
 * Licensed under the Apache License, Version 2.0 (the "License");
 * you may not use this file except in compliance with the License.
 * You may obtain a copy of the License at
 *
 *     http://www.apache.org/licenses/LICENSE-2.0
 *
 * Unless required by applicable law or agreed to in writing, software
 * distributed under the License is distributed on an "AS IS" BASIS,
 * WITHOUT WARRANTIES OR CONDITIONS OF ANY KIND, either express or implied.
 * See the License for the specific language governing permissions and
 * limitations under the License.
 *
 *  SPDX-License-Identifier: Apache-2.0
 */
package jakarta.data.metamodel.restrict;

import jakarta.data.metamodel.BasicAttribute;
import jakarta.data.metamodel.constraint.*;
import jakarta.data.mock.entity.Book;
import jakarta.data.mock.entity._Book;

import org.assertj.core.api.SoftAssertions;
import org.junit.jupiter.api.DisplayName;
import org.junit.jupiter.api.Test;

import java.util.List;

import static org.assertj.core.api.AssertionsForClassTypes.assertThatThrownBy;


@SuppressWarnings("unchecked")
class BasicRestrictionRecordTest {


    @Test
    @DisplayName("should create an EqualTo restriction by default when using 'equalTo' without negation")
    void shouldCreateBasicRestrictionWithDefaultNegation() {
        var restriction = (BasicRestriction<Book, String>) _Book.title.equalTo("Java Guide");

        SoftAssertions.assertSoftly(soft -> {
            soft.assertThat(restriction.expression()).isEqualTo(_Book.title);
            soft.assertThat(restriction.constraint()).isEqualTo(EqualTo.value("Java Guide"));
            soft.assertThat(restriction.constraint()).isInstanceOf(EqualTo.class);
        });
    }

    @Test
    @DisplayName("should negate an EqualTo restriction into NotEqualTo using 'negate'")
    void shouldCreateBasicRestrictionWithExplicitNegation() {
        var restriction = (BasicRestriction<Book, String>) _Book.title.equalTo("Java Guide").negate();

        SoftAssertions.assertSoftly(soft -> {
            soft.assertThat(restriction.expression()).isEqualTo(_Book.title);
            soft.assertThat(restriction.constraint()).isEqualTo(NotEqualTo.value("Java Guide"));
            soft.assertThat(restriction.constraint()).isInstanceOf(NotEqualTo.class);
        });
    }

    @Test
    @DisplayName("should negate LessThanOrEqual into GreaterThan")
    void shouldNegateLTERestriction() {
        var lessThanEqual = (BasicRestriction<Book, Integer>) _Book.numChapters.lessThanEqual(10);
        var negated = lessThanEqual.negate();

        SoftAssertions.assertSoftly(soft -> {
            soft.assertThat(lessThanEqual.expression()).isEqualTo(_Book.numChapters);
            soft.assertThat(lessThanEqual.constraint()).isEqualTo(LessThanOrEqual.max(10));
            soft.assertThat(lessThanEqual.constraint()).isInstanceOf(LessThanOrEqual.class);

            soft.assertThat(negated.expression()).isEqualTo(_Book.numChapters);
            soft.assertThat(negated.constraint()).isEqualTo(GreaterThan.bound(10));
            soft.assertThat(negated.constraint()).isInstanceOf(GreaterThan.class);
        });
    }

    @Test
    @DisplayName("should return to the original constraint after double negation")
    void shouldNegateNegatedRestriction() {
        var original = (BasicRestriction<Book, String>) _Book.title.equalTo("A Developer's Guide to Jakarta Data");
        var doubleNegated = original.negate().negate();

        SoftAssertions.assertSoftly(soft -> {
            soft.assertThat(original.expression()).isEqualTo(_Book.title);
            soft.assertThat(original.constraint()).isEqualTo(EqualTo.value("A Developer's Guide to Jakarta Data"));
            soft.assertThat(original.constraint()).isInstanceOf(EqualTo.class);

            soft.assertThat(doubleNegated.expression()).isEqualTo(_Book.title);
            soft.assertThat(doubleNegated.constraint()).isEqualTo(EqualTo.value("A Developer's Guide to Jakarta Data"));
            soft.assertThat(doubleNegated.constraint()).isInstanceOf(EqualTo.class);
        });
    }

    @Test
    @DisplayName("should format toString output for greaterThan correctly")
    void shouldOutputToString() {
        var restriction = (BasicRestriction<Book, Integer>) _Book.numPages.greaterThan(100);

        SoftAssertions.assertSoftly(soft -> {
            soft.assertThat(restriction.expression()).isEqualTo(_Book.numPages);
            soft.assertThat(restriction.constraint()).isEqualTo(GreaterThan.bound(100));
            soft.assertThat(restriction.constraint()).isInstanceOf(GreaterThan.class);
            soft.assertThat(restriction.toString()).isEqualTo("numPages > 100");
        });
    }

    @Test
    @DisplayName("should create NotEqualTo from 'notEqualTo' method directly")
    void shouldSupportNegatedRestrictionUsingDefaultConstructor() {
        var restriction = (BasicRestriction<Book, String>) _Book.author.notEqualTo("Unknown");

        SoftAssertions.assertSoftly(soft -> {
            soft.assertThat(restriction.expression()).isEqualTo(_Book.author);
            soft.assertThat(restriction.constraint()).isEqualTo(NotEqualTo.value("Unknown"));
            soft.assertThat(restriction.constraint()).isInstanceOf(NotEqualTo.class);
        });
    }

    @Test
    @DisplayName("should throw NullPointerException when attribute name is null")
    void shouldThrowExceptionWhenAttributeIsNull() {
        assertThatThrownBy(() -> BasicAttribute.of(Book.class, null, Object.class).equalTo("testValue"))
                .isInstanceOf(NullPointerException.class)
                .hasMessage("entity attribute name is required");
    }

    @Test
    @DisplayName("should throw NullPointerException when value passed to equalTo is null")
    void shouldThrowExceptionWhenValueIsNull() {
        assertThatThrownBy(() -> _Book.title.equalTo((String) null))
                .isInstanceOf(NullPointerException.class)
                .hasMessage("Value is required.");
    }

    @Test
    @DisplayName("should create GreaterThanOrEqual restriction correctly")
    void shouldCreateGreaterThanOrEqualRestriction() {
        var restriction = (BasicRestriction<Book, Integer>) _Book.numPages.greaterThanEqual(200);

        SoftAssertions.assertSoftly(soft -> {
            soft.assertThat(restriction.expression()).isEqualTo(_Book.numPages);
            soft.assertThat(restriction.constraint()).isEqualTo(GreaterThanOrEqual.min(200));
            soft.assertThat(restriction.constraint()).isInstanceOf(GreaterThanOrEqual.class);
        });
    }

    @Test
    @DisplayName("should create LessThan restriction correctly")
    void shouldCreateLessThanRestriction() {
        var restriction = (BasicRestriction<Book, Integer>) _Book.numPages.lessThan(50);

        SoftAssertions.assertSoftly(soft -> {
            soft.assertThat(restriction.expression()).isEqualTo(_Book.numPages);
            soft.assertThat(restriction.constraint()).isEqualTo(LessThan.bound(50));
            soft.assertThat(restriction.constraint()).isInstanceOf(LessThan.class);
        });
    }

    @Test
    @DisplayName("should create Null constraint correctly")
    void shouldCreateNullRestriction() {
        var restriction = (BasicRestriction<Book, String>) _Book.title.isNull();

        SoftAssertions.assertSoftly(soft -> {
            soft.assertThat(restriction.expression()).isEqualTo(_Book.title);
            soft.assertThat(restriction.constraint()).isEqualTo(Null.instance());
            soft.assertThat(restriction.constraint()).isInstanceOf(Null.class);
        });
    }

    @DisplayName("should create NotNull constraint correctly")
    @Test
    void shouldCreateNotNullRestriction() {
        var restriction = (BasicRestriction<Book, String>) _Book.title.isNull().negate();

        SoftAssertions.assertSoftly(soft -> {
            soft.assertThat(restriction.expression()).isEqualTo(_Book.title);
            soft.assertThat(restriction.constraint()).isEqualTo(NotNull.instance());
            soft.assertThat(restriction.constraint()).isInstanceOf(NotNull.class);
        });
    }

    @DisplayName("should create Between constraint correctly")
    @Test
    void shouldCreateBetweenRestriction() {
        var restriction = (BasicRestriction<Book, Integer>) _Book.numChapters.between(5, 15);

        SoftAssertions.assertSoftly(soft -> {
            soft.assertThat(restriction.expression()).isEqualTo(_Book.numChapters);
            soft.assertThat(restriction.constraint()).isEqualTo(Between.bounds(5, 15));
            soft.assertThat(restriction.constraint()).isInstanceOf(Between.class);
        });
    }

    @DisplayName("should create In constraint correctly")
    @Test
    void shouldCreateInRestriction() {
<<<<<<< HEAD
        var restriction = (BasicRestriction<Book, String>) _Book.author.in("Alice", "Bob");
=======
        var restriction = (BasicRestriction<Book, String>) _Book.author.in(List.of("Alice", "Bob"));
>>>>>>> c21fd6d8

        SoftAssertions.assertSoftly(soft -> {
            soft.assertThat(restriction.expression()).isEqualTo(_Book.author);
            soft.assertThat(restriction.constraint()).isEqualTo(In.values("Alice", "Bob"));
            soft.assertThat(restriction.constraint()).isInstanceOf(In.class);
        });
    }

    @DisplayName("should create NotIn constraint correctly")
    @Test
    void shouldCreateNotInRestriction() {
<<<<<<< HEAD
        var restriction = (BasicRestriction<Book, String>) _Book.author.in("Alice", "Bob").negate();

        SoftAssertions.assertSoftly(soft -> {
            soft.assertThat(restriction.expression()).isEqualTo(_Book.author);
            soft.assertThat(restriction.constraint()).isEqualTo(NotIn.values("Alice", "Bob"));
            soft.assertThat(restriction.constraint()).isInstanceOf(NotIn.class);
        });
    }

    @DisplayName("should create In, using Set, constraint correctly")
    @Test
    void shouldCreateInAsSetRestriction() {
        var restriction = (BasicRestriction<Book, String>) _Book.author.in(Set.of("Alice", "Bob"));

        SoftAssertions.assertSoftly(soft -> {
            soft.assertThat(restriction.expression()).isEqualTo(_Book.author);
            soft.assertThat(restriction.constraint()).isEqualTo(In.values("Alice", "Bob"));
            soft.assertThat(restriction.constraint()).isInstanceOf(In.class);
        });
    }

    @DisplayName("should create NotIn, using Set, constraint correctly")
    @Test
    void shouldCreateNotInAsSetRestriction() {
        var restriction = (BasicRestriction<Book, String>) _Book.author.in(Set.of("Alice", "Bob")).negate();
=======
        var restriction = (BasicRestriction<Book, String>) _Book.author.in(List.of("Alice", "Bob")).negate();
>>>>>>> c21fd6d8

        SoftAssertions.assertSoftly(soft -> {
            soft.assertThat(restriction.expression()).isEqualTo(_Book.author);
            soft.assertThat(restriction.constraint()).isEqualTo(NotIn.values("Alice", "Bob"));
            soft.assertThat(restriction.constraint()).isInstanceOf(NotIn.class);
        });
    }

    @DisplayName("should create Like constraint correctly")
    @Test
    void shouldCreateLikeRestriction() {
        var restriction = (BasicRestriction<Book, String>) _Book.title.like("%Java%");

        SoftAssertions.assertSoftly(soft -> {
            soft.assertThat(restriction.expression()).isEqualTo(_Book.title);
            soft.assertThat(restriction.constraint()).isEqualTo(Like.pattern("%Java%"));
            soft.assertThat(restriction.constraint()).isInstanceOf(Like.class);
        });

    }

    @DisplayName("should create NotLike constraint correctly")
    @Test
    void shouldCreateNotLikeRestriction() {
        var restriction = (BasicRestriction<Book, String>) _Book.title.like("%Java%").negate();

        SoftAssertions.assertSoftly(soft -> {
            soft.assertThat(restriction.expression()).isEqualTo(_Book.title);
            soft.assertThat(restriction.constraint()).isEqualTo(NotLike.pattern("%Java%"));
            soft.assertThat(restriction.constraint()).isInstanceOf(NotLike.class);
        });
    }

    @DisplayName("should create NotBetween constraint correctly")
    @Test
    void shouldCreateNotBetweenRestriction() {
        var restriction = (BasicRestriction<Book, Integer>) _Book.numChapters.between(5, 15).negate();

        SoftAssertions.assertSoftly(soft -> {
            soft.assertThat(restriction.expression()).isEqualTo(_Book.numChapters);
            soft.assertThat(restriction.constraint()).isEqualTo(NotBetween.bounds(5, 15));
            soft.assertThat(restriction.constraint()).isInstanceOf(NotBetween.class);
        });
    }

}<|MERGE_RESOLUTION|>--- conflicted
+++ resolved
@@ -27,6 +27,7 @@
 import org.junit.jupiter.api.Test;
 
 import java.util.List;
+import java.util.Set;
 
 import static org.assertj.core.api.AssertionsForClassTypes.assertThatThrownBy;
 
@@ -197,11 +198,7 @@
     @DisplayName("should create In constraint correctly")
     @Test
     void shouldCreateInRestriction() {
-<<<<<<< HEAD
         var restriction = (BasicRestriction<Book, String>) _Book.author.in("Alice", "Bob");
-=======
-        var restriction = (BasicRestriction<Book, String>) _Book.author.in(List.of("Alice", "Bob"));
->>>>>>> c21fd6d8
 
         SoftAssertions.assertSoftly(soft -> {
             soft.assertThat(restriction.expression()).isEqualTo(_Book.author);
@@ -213,7 +210,6 @@
     @DisplayName("should create NotIn constraint correctly")
     @Test
     void shouldCreateNotInRestriction() {
-<<<<<<< HEAD
         var restriction = (BasicRestriction<Book, String>) _Book.author.in("Alice", "Bob").negate();
 
         SoftAssertions.assertSoftly(soft -> {
@@ -238,10 +234,7 @@
     @DisplayName("should create NotIn, using Set, constraint correctly")
     @Test
     void shouldCreateNotInAsSetRestriction() {
-        var restriction = (BasicRestriction<Book, String>) _Book.author.in(Set.of("Alice", "Bob")).negate();
-=======
         var restriction = (BasicRestriction<Book, String>) _Book.author.in(List.of("Alice", "Bob")).negate();
->>>>>>> c21fd6d8
 
         SoftAssertions.assertSoftly(soft -> {
             soft.assertThat(restriction.expression()).isEqualTo(_Book.author);
