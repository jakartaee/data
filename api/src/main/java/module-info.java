/*
 * Copyright (c) 2022,2025 Contributors to the Eclipse Foundation
 *
 * Licensed under the Apache License, Version 2.0 (the "License");
 * you may not use this file except in compliance with the License.
 * You may obtain a copy of the License at
 *
 *     http://www.apache.org/licenses/LICENSE-2.0
 *
 * Unless required by applicable law or agreed to in writing, software
 * distributed under the License is distributed on an "AS IS" BASIS,
 * WITHOUT WARRANTIES OR CONDITIONS OF ANY KIND, either express or implied.
 * See the License for the specific language governing permissions and
 * limitations under the License.
 *
 * SPDX-License-Identifier: Apache-2.0
 */

// Although these appear to be unused, these imports are needed by Javadoc.
import jakarta.data.Limit;
import jakarta.data.Order;
import jakarta.data.Sort;
import jakarta.data.exceptions.NonUniqueResultException;
import jakarta.data.expression.Expression;
import jakarta.data.metamodel.Attribute;
import jakarta.data.metamodel.StaticMetamodel;
import jakarta.data.page.PageRequest;
import jakarta.data.constraint.Constraint;
import jakarta.data.repository.BasicRepository;
import jakarta.data.repository.By;
import jakarta.data.repository.CrudRepository;
import jakarta.data.repository.DataRepository;
import jakarta.data.repository.Delete;
import jakarta.data.repository.Find;
import jakarta.data.repository.First;
import jakarta.data.repository.Insert;
import jakarta.data.repository.Is;
import jakarta.data.repository.OrderBy;
import jakarta.data.repository.Param;
import jakarta.data.repository.Query;
import jakarta.data.repository.Repository;
import jakarta.data.repository.Save;
import jakarta.data.repository.Select;
import jakarta.data.repository.Update;
import jakarta.data.restrict.Restrict;
import jakarta.data.restrict.Restriction;

import java.util.concurrent.CompletableFuture;
import java.util.concurrent.CompletionStage;
import java.util.Set;

/**
 * <p>Jakarta Data standardizes a programming model where data is represented by
 * simple Java classes and where operations on data are represented by interface
 * methods.</p>
 *
 * <p>The application defines simple Java objects called entities to represent
 * data in the database. Fields or accessor methods designate each entity attribute.
 * For example,</p>
 *<pre>
 * {@code
 * @Entity
 * public class Product {
 *     @Id
 *     public long id;
 *     public String name;
 *     public float price;
 *     public LocalDate producedOn;
 * }
 * }
 * </pre>
 *
 * <p>A repository is an interface annotated with the {@link Repository} annotation.
 * A repository declares methods which perform queries and other operations on entities.
 * For example,</p>
 *
 * <pre>{@code
 * @Repository
 * public interface Products extends BasicRepository<Product, Long> {
 *
 *     @Insert
 *     void create(Product prod);
 *
 *     @OrderBy("price")
 *     List<Product> findByNameIgnoreCaseLikeAndPriceLessThan(String namePattern, float max);
 *
 *     @Find
 *     List<Product> search(
 *             @By(_Product.NAME) @Is(Like.class) String namePattern,
 *             Restriction<Product> restriction,
 *             Order<Product> sortBy);
 *
 *     @Query("""
 *             UPDATE Product SET price = price * (1.0 - ?1)
 *              WHERE producedOn <= ?2
 *             """)
 *     int discountOldInventory(float rateOfDiscount, LocalDate untilDate);
 *
 *     ...
 * }
 * }</pre>
 *
 * <p>Repository interfaces are implemented by the container/runtime and are made
 * available to applications via the {@code jakarta.inject.Inject} annotation. For
 * example,</p>
 *
 * <pre>{@code
 * @Inject
 * Products products;
 *
 * ...
 * products.create(newProduct);
 *
 * phones = products.findByNameIgnoreCaseLikeAndPriceLessThan("%cell%phone%", 900.0f);
 *
 * chargers = products.search("%charger%",
 *                            Restrict.all(_Product.description.contains("USB-C"),
 *                                         _Product.price.lessThan(30.0f)),
 *                            Order.by(_Product.price.desc(),
 *                                     _Product.id.asc()));
 *
 * numDiscounted = products.discountOldInventory(0.15f,
 *                                               LocalDate.now().minusYears(1));
 * }</pre>
 *
 * <p>Jakarta Persistence and Jakarta NoSQL define programming models for entity
 * classes that may be used with Jakarta Data:</p>
 * <ul>
 * <li>{@code jakarta.persistence.Entity} and the corresponding entity-related
 *    annotations of the Jakarta Persistence specification may be used to
 *    define entities stored in a relational database, or</li>
 * <li>{@code jakarta.nosql.Entity} and the corresponding entity-related
 *     annotations of the Jakarta NoSQL specification may be used to define
 *     entities stored in a NoSQL database.
 * </ul>
 * <p>A Jakarta Data provider may define its own programming model for entity
 *    classes representing some other arbitrary kind of data.</p>
 *
 * <p>Methods of repository interfaces must be styled according to a
 * well-defined set of conventions, which instruct the container/runtime
 * about the desired data access operation to perform. These conventions
 * consist of patterns of reserved keywords within the method name, method
 * parameters with special meaning, method return types, and annotations
 * placed upon the method and its parameters.</p>
 *
 * <p>Built-in repository superinterfaces, such as {@link DataRepository},
 * are provided as a convenient way to inherit commonly used methods and
 * are parameterized by the entity type and by its id type. Other built-in
 * repository interfaces, such as {@link BasicRepository}, may be used in
 * place of {@link DataRepository} and provide a base set of predefined
 * repository operations serving as an optional starting point. The Java
 * application programmer may extend these built-in interfaces, adding
 * custom methods. Alternatively, the programmer may define a repository
 * interface without inheriting the built-in superinterfaces. A programmer
 * may even copy individual method signatures from the built-in repositories
 * to a repository which does not inherit any built-in superinterface. This
 * is possible because the methods of the built-in repository superinterfaces
 * respect the conventions defined for custom repository methods.</p>
 *
* <p>The following example shows an entity class, an embeddable class, and
 * a repository interface:</p>
 * <pre>{@code
 * @Entity
 * public class Purchase {
 *     @Id
 *     public String purchaseId;
 *     @Embedded
 *     public Address address;
 *     ...
 * }
 *
 * @Embeddable
 * public class Address {
 *     public int zipCode;
 *     ...
 * }
 *
 * @Repository
 * public interface Purchases {
 *     @Find
 *     @OrderBy("address.zipCode")
 *     List<Purchase> forZipCodes(
 *             @By("address.zipCode") @Is(In.class) List<Integer> zipCodes);
 *
 *     @Query("WHERE address.zipCode = ?1")
 *     List<Purchase> forZipCode(int zipCode);
 *
 *     @Save
 *     Purchase checkout(Purchase purchase);
 * }
 * }</pre>
 *
 * <h2>Entities</h2>
 *
 * <p>An entity programming model typically specifies an entity-defining
 * annotation that is used to identify entity classes. For Jakarta Persistence,
 * this is {@code jakarta.persistence.Entity}. For Jakarta NoSQL, it is
 * {@code jakarta.nosql.Entity}. A provider may even have no entity-defining
 * annotation and feature a programming model for entity classes where the
 * entity classes are unannotated.</p>
 *
 * <p>Furthermore, an entity programming model must define an annotation which
 * identifies the attribute holding the unique identifier of an entity.
 * For Jakarta Persistence, it is {@code jakarta.persistence.Id} or
 * {@code jakarta.persistence.EmbeddedId}. For Jakarta NoSQL, it is
 * {@code jakarta.nosql.Id}. Alternatively, an entity programming model might
 * allow the identifier attribute to be identified via some convention.
 * Every entity has a unique identifier.</p>
 *
 * <p>An entity has an arbitrary number of attributes.</p>
 *
 * <h3>Entity attribute names</h3>
 *
 * <p>Each attribute of an entity or embeddable class is assigned a
 * name:</p>
 * <ul>
 * <li>when direct field access is used, the name of an entity attribute is
 *     simply the name of the Java field, but</li>
 * <li>when property-based access is used, the name of the entity attribute is derived
 *     from the accessor methods, according to JavaBeans conventions.</li>
 * </ul>
 * <p>Within a given entity class or embeddable class, names assigned to
 * entity attributes must be unique ignoring case.</p>
 * <p>Furthermore, within the context of a given entity, each attribute
 * of an embeddable class reachable by navigation from the entity class may be
 * assigned a compound name. The compound name is obtained by concatenating the
 * names assigned to each attribute traversed by navigation from the entity class
 * to the attribute of the embedded class, optionally joined by a
 * delimiter.</p>
 * <ul>
 * <li>For parameters of a {@link Find} method, the delimiter is {@code _}.
 * <li>For path expressions within a {@linkplain Query query}, the delimiter
 *     is {@code .}.
 * <li>For method names in <em>Query by Method Name</em>, the delimiter is
 *     {@code _} and it is optional. For example, {@code findByAddress_ZipCode}
 *     or {@code findByAddressZipCode} are both legal.
 * <li>For arguments to constructor methods of {@link Sort}, the delimiter
 *     is {@code _} or {@code .}.
 * <li>For the {@code value} member of the {@link OrderBy} or {@link By}
 *     annotation the delimiter is {@code _} or {@code .}.
 * </ul>
 *
 * <p>A entity attribute name used in a Query by Method Name must not contain
 * a keyword reserved by Query by Method Name.</p>
 *
 * <h3>Entity attribute types (basic types)</h3>
 *
 * <p>The following is a list of valid basic entity attribute types.
 * These can be used as the types of repository method parameters
 * for the respective entity attribute.</p>
 *
 * <table style="width: 100%">
 * <caption><b>Basic Types for Entity Attributes</b></caption>
 * <tr style="background-color:#ccc">
 * <td style="vertical-align: top; width:20%"><b>Category</b></td>
 * <td style="vertical-align: top; width:20%"><b>Basic Types</b></td>
 * <td style="vertical-align: top; width:*"><b>Notes</b></td>
 * </tr>
 *
 * <tr style="vertical-align: top; background-color:#eee"><td>Primitives and primitive wrappers</td>
 * <td>{@code boolean} and {@link Boolean}
 * <br>{@code byte} and {@link Byte}
 * <br>{@code char} and {@link Character}
 * <br>{@code double} and {@link Double}
 * <br>{@code float} and {@link Float}
 * <br>{@code int} and {@link Integer}
 * <br>{@code long} and {@link Long}
 * <br>{@code short} and {@link Short}</td>
 * <td>Boolean values are sorted such that {@code false} &lt; {@code true}.</td></tr>
 *
 * <tr style="vertical-align: top"><td>Binary data</td>
 * <td>{@code byte[]}</td>
 * <td>Not sortable.</td></tr>
 *
 * <tr style="vertical-align: top; background-color:#eee"><td>Enumerated types</td>
 * <td>{@code enum} types</td>
 * <td>It is provider-specific whether sorting is based on
 * {@link Enum#ordinal()} or {@link Enum#name()}.
 * The Jakarta Persistence default of {@code ordinal} can be
 * overridden with the {@code jakarta.persistence.Enumerated}
 * annotation.</td></tr>
 *
 * <tr style="vertical-align: top"><td>Large numbers</td>
 * <td>{@link java.math.BigDecimal}
 * <br>{@link java.math.BigInteger}</td>
 * <td></td></tr>
 *
 * <tr style="vertical-align: top; background-color:#eee"><td>Textual data</td>
 * <td>{@link String}</td>
 * <td></td></tr>
 *
 * <tr style="vertical-align: top"><td>Time and Dates</td>
 * <td>{@link java.time.Instant}
 * <br>{@link java.time.LocalDate}
 * <br>{@link java.time.LocalDateTime}
 * <br>{@link java.time.LocalTime}
 * <br>{@link java.time.Year}</td>
 * <td></td></tr>
 *
 * <tr style="vertical-align: top; background-color:#eee"><td>Universally unique identifier</td>
 * <td>{@link java.util.UUID}</td>
 * <td></td></tr>
 *
 * </table>
 *
 * <p>All of the basic types are sortable except for {@code byte[]}.
 * A Jakarta Data provider might allow additional entity attribute types.</p>
 *
 * <h2>Lifecycle methods</h2>
 *
 * <p>A lifecycle method makes changes to persistent data in the data store.
 * A lifecycle method must be annotated with a lifecycle annotation such as
 * {@link Insert}, {@link Update}, {@link Save}, or {@link Delete}. The
 * method must accept a single parameter, whose type is either:</p>
 *
 * <ul>
 * <li>the class of the entity, or</li>
 * <li>{@code List<E>} or {@code E[]} where {@code E} is the class of the
 *     entities.</li>
 * </ul>
 *
 * <p>The annotated method must be declared {@code void}, or, except in the
 * case of {@code @Delete}, have a return type that is the same as the type
 * of its parameter.</p>
 *
 * <table style="width: 100%">
 * <caption><b>Lifecycle Annotations</b></caption>
 * <tr style="background-color:#ccc">
 * <td style="vertical-align: top; width: 10%"><b>Annotation</b></td>
 * <td style="vertical-align: top; width: 25%"><b>Description</b></td>
 * <td style="vertical-align: top; width: 65%"><b>Example</b></td>
 * </tr>
 *
 * <tr style="vertical-align: top; background-color:#eee"><td>{@link Delete}</td>
 * <td>deletes entities</td>
 * <td>{@code @Delete}<br>{@code public void remove(person);}</td></tr>
 *
 * <tr style="vertical-align: top"><td>{@link Insert}</td>
 * <td>creates new entities</td>
 * <td>{@code @Insert}<br>{@code public List<Employee> add(List<Employee> newEmployees);}</td></tr>
 *
 * <tr style="vertical-align: top; background-color:#eee"><td>{@link Save}</td>
 * <td>update if exists, otherwise insert</td>
 * <td>{@code @Save}<br>{@code Product[] saveAll(Product... products)}</td></tr>
 *
 * <tr style="vertical-align: top"><td>{@link Update}</td>
 * <td>updates an existing entity</td>
 * <td>{@code @Update}<br>{@code public boolean modify(Product modifiedProduct);}</td></tr>
 * </table>
 *
 * <p>Refer to the API documentation for {@link Insert}, {@link Update}, {@link Delete},
 * and {@link Save} for further information about these annotations.</p>
 *
 * <h2>Parameter-based {@code Find} and {@code Delete} methods</h2>
 *
 * <p>The {@link Find} annotation always indicates a parameter-based automatic
 * query method. The {@link Delete} annotation indicates a parameter-based
 * automatic query method when the method has no entity type parameters.
 * The method parameters determine the query conditions. The method name does
 * not determine the semantics of the method.</p>
 *
 * <h3>Method parameters</h3>
 *
 * <p>Each parameter of the annotated method must fit into one of the following
 * categories:</p>
 * <ol>
 * <li>The parameter has exactly the same type and name as an attribute of the
 *     entity class. The {@link By @By} annotation assigns the name.
 *     The {@link Is @Is} annotation, which is optional, supplies a subtype of
 *     {@link jakarta.data.constraint Constraint} that indicates the comparison.
 *     If the {@code By} annotation is missing, the method parameter name must
 *     match the name of an entity attribute and the repository must be compiled
 *     with the {@code -parameters} compiler option so that parameter names are
 *     available at runtime. For example,
 *      <pre>{@code
 *       @Find
 *       Optional<Product> get(@By("id") long productId);
 *
 *       @Find
 *      @OrderBy("price")
 *      List<Product> discounted(
 *               @By("discount") @Is(AtLeast.class) float minAmount);
 *
 *      @Find
 *      @OrderBy("price")
 *      Product[] named(String name);
 *      }</pre>
 *  </li>
 * <li>The parameter is a {@link Constraint} or a
 *     {@linkplain jakarta.data.constraint subtype} of {@code Constraint} and
 *     has exactly the same name (per the rule from category 1) as an attribute
 *     of the entity class. The constraint must be parameterized with the same
 *     type (or if primitive, the corresponding wrapper type) as the attribute.
 *     For example,
 * <pre>{@code
 *      @Delete
 *      int discontinue(@By("id") In<Long> productIds);
 *
 *      @Find
 *      @OrderBy("price")
 *      @OrderBy("name")
 *      Stream<Product> pricedUnder(LessThan<Float> price);
 *   }</pre>
 * </li>
 * <li>The parameter is a {@link Restriction} and its type parameter is the
 *     entity class. For example,
 *       <pre>{@code
 *       @Find
 *      List<Product> search(Restriction<Product> restrict);
 *      }</pre>
 * </li>
 * <li>The parameter is a {@link Limit}, {@link Sort}, {@link Order}, or
 *     {@link PageRequest} (discussed under the section titled
 *     <em>Special parameters</em>) and the repository method is annotated with
 *     {@link Find}. For example,
 *       <pre>{@code
 *      @Find
 *       Page<Product> getPage(PageRequest pageRequest, Order<Product> sortBy);
 *      }</pre>
 * </li>
 * </ol>
 *
 * <h3>Comparisons</h3>
 *
 * <p>Categories 1 and 2 above identify the name of an entity attribute against
 * which a supplied value is compared. A subtype of {@code Constraint} is used
 * as the parameter type or supplied by the {@link Is} annotation to indicate
 * the type of comparison. The equality comparison is used in the absence of a
 * {@code Constraint} subtype when no comparison is indicated.</p>
 *
 * <p>For a repository method, all entity attribute constraints (defined by
 * categories 1 and 2) and restrictions (category 3) must be satisfied for a
 * record to satisfy the query.</p>
 *
 * <h3>Method parameters for embedded attributes</h3>
 *
 * <p>The {@code .} character may be used in the {@link By} annotation value
 * to reference an embedded attribute.</p>
 *
 * <pre>{@code
 * @Find
 * Stream<Person> livingInZipCode(@By("address.zipCode") int zip);
 * }</pre>
 *
 * <p>The {@code _} character may be used in a method parameter name to
 * reference an embedded attribute.</p>
 *
 * <pre>{@code
 * @Find
 * Stream<Person> livingInCity(String address_city);
 * }</pre>
 *
 * <h2>JDQL query methods</h2>
 *
 * <p>The {@link Query} annotation specifies that a method executes a query written
 * in Jakarta Data Query Language (JDQL) or Jakarta Persistence Query Language (JPQL).
 * A Jakarta Data provider is not required to support the complete JPQL language,
 * which targets relational data stores.</p>
 *
 * <p>Each parameter of the annotated method must either:</p>
 * <ul>
 * <li>have exactly the same name (the parameter name in the Java source, or a name
 *     assigned by {@link Param @Param}) and type as a named parameter of the query,</li>
 * <li>have exactly the same type and position within the parameter list of the method
 *     as a positional parameter of the query, or</li>
 * <li>be of type {@code Limit}, {@code Order}, {@code PageRequest}, or {@code Sort}.</li>
 * </ul>
 *
 * <p>The {@link Param} annotation associates a method parameter with a named parameter.
 * The {@code Param} annotation is unnecessary when the method parameter name matches the
 * name of a named parameter and the application is compiled with the {@code -parameters}
 * compiler option making parameter names available at runtime.</p>
 *
 * <pre>{@code
 * // example using named parameters
 * @Query("where age between :min and :max order by age")
 * List<Person> peopleInAgeRange(int min, int max);
 * }</pre>
 *
 * <pre>{@code
 * // example using an ordinal parameter
 * @Query("where ssn = ?1 and deceased = false")
 * Optional<Person> person(String ssn);
 * }</pre>
 *
 * <p>Refer to the {@linkplain Query API documentation} for {@code @Query} for further
 * information.</p>
 *
 * <h2>Query by Method Name</h2>
 *
 * <p>The <em>Query by Method Name</em> pattern translates the name of the
 * repository method into a query. The repository method must not include the
 * {@code @Find} annotation, {@code @Query} annotation, or any life cycle
 * annotations on the method, and it must not include any data access related
 * annotations on the method parameters. The method name must be composed of
 * one or more clauses that specify the query's action and optionally any
 * restrictions for matching and ordering of results. The following table lists
 * the method name prefixes available and shows an example query for each.</p>
 *
 * <table id="methodNamePrefixes" style="width: 100%">
 * <caption><b>Query By Method Name</b></caption>
 * <tr style="background-color:#ccc">
 * <td style="vertical-align: top; width: 10%"><b>Prefix</b></td>
 * <td style="vertical-align: top; width: 25%"><b>Description</b></td>
 * <td style="vertical-align: top; width: 65%"><b>Example</b></td>
 * </tr>
 *
 * <tr style="vertical-align: top"><td>{@code count}</td>
 * <td>counts the number of entities</td>
 * <td>{@code countByAgeGreaterThanEqual(ageLimit)}</td></tr>
 *
 * <tr style="vertical-align: top; background-color:#eee"><td>{@code delete}</td>
 * <td>for delete operations</td>
 * <td>{@code deleteByStatus("DISCONTINUED")}</td></tr>
 *
 * <tr style="vertical-align: top"><td>{@code exists}</td>
 * <td>for determining existence</td>
 * <td>{@code existsByYearHiredAndWageLessThan(2022, 60000)}</td></tr>
 *
 * <tr style="vertical-align: top; background-color:#eee"><td>{@code find}</td>
 * <td>for find operations</td>
 * <td>{@code findByHeightBetweenOrderByAge(minHeight, maxHeight)}</td></tr>
 * </table>
 *
 * <p>The method name must begin with an <em>action clause</em> that starts with a
 * prefix ({@code count}, {@code delete}, {@code exists}, or {@code find}) that
 * specifies the action of the query. The {@code find} prefix can optionally be
 * followed by the keyword {@code First} and 0 or more digits, which limit the
 * number of results retrieved. The remaining portion of the action clause is
 * ignored text that must not contain reserved keywords.</p>
 *
 * <p>A <em>restriction clause</em> consisting of the {@code By} keyword
 * followed by one or more conditions can optionally follow the action clause.
 * Multiple conditions must be delimited by the {@code And} or {@code Or} keyword.
 * Each condition consists of a case insensitive entity attribute name, optionally
 * followed by the {@code IgnoreCase} keyword (for text-typed attributes), optionally
 * followed by the {@code Not} keyword, optionally followed by a condition operator
 * keyword such as {@code StartsWith}. The equality condition is implied when no
 * condition operator keyword is present. Most of the condition operations, such as
 * {@code Like} or {@code LessThan}, correspond to a single method parameter. The
 * exceptions to this rule are {@code Between}, which corresponds to two method
 * parameters, and {@code Null}, {@code True}, and {@code False}, which require
 * no method parameters.</p>
 *
 * <p>A {@code find} query can optionally end with an <em>order</em>, consisting of
 * the {@code OrderBy} keyword and one or more pairings of case-insensitive entity
 * attribute name followed by the {@code Asc} or {@code Desc} keyword, indicating
 * ascending or descending sort. In the case of a single entity attribute, the
 * paired keyword can be omitted, in which case ascending sort is implied.</p>
 *
 * <p>Key-value and Wide-Column databases raise {@link UnsupportedOperationException}
 * for queries on attributes other than the identifier/key.</p>
 *
 * <h3>Reserved keywords for Query by Method Name</h3>
 *
 * <table style="width: 100%">
 * <caption><b>Reserved for Predicate</b></caption>
 * <tr style="background-color:#ccc">
 * <td style="vertical-align: top"><b>Keyword</b></td>
 * <td style="vertical-align: top"><b>Applies to</b></td>
 * <td style="vertical-align: top"><b>Description</b></td>
 * <td style="vertical-align: top"><b>Example</b></td>
 * <td style="vertical-align: top"><b>Unavailable In</b></td>
 * </tr>
 *
 * <tr style="vertical-align: top; background-color:#eee"><td>{@code And}</td>
 * <td>conditions</td>
 * <td>Requires both conditions to be satisfied in order to match an entity.</td>
 * <td>{@code findByNameLikeAndPriceLessThanEqual(namePattern, maxPrice)}</td>
 * <td style="font-family:sans-serif; font-size:0.8em">Key-value<br>Wide-Column</td></tr>
 *
 * <tr style="vertical-align: top"><td>{@code Between}</td>
 * <td>sortable basic types</td>
 * <td>Requires that the entity's attribute value be within the range specified by two parameters,
 * inclusive of the parameters. The minimum is listed first, then the maximum.</td>
 * <td>{@code findByAgeBetween(minAge, maxAge)}</td>
 * <td style="font-family:sans-serif; font-size:0.8em">Key-value<br>Wide-Column</td></tr>
 *
 * <tr style="vertical-align: top; background-color:#eee"><td>{@code Contains}</td>
 * <td>strings</td>
 * <td>Requires that a substring of the entity's attribute value
 * matches the parameter value, which can be a pattern.</td>
 * <td>{@code findByNameContains(middleName)}</td>
 * <td style="font-family:sans-serif; font-size:0.8em">Key-value<br>Wide-Column<br>Document<br>Graph</td></tr>
 *
 * <tr style="vertical-align: top"><td>{@code EndsWith}</td>
 * <td>strings</td>
 * <td>Requires that the characters at the end of the entity's attribute value
 * match the parameter value, which can be a pattern.</td>
 * <td>{@code findByNameEndsWith(surname)}</td>
 * <td style="font-family:sans-serif; font-size:0.8em">Key-value<br>Wide-Column<br>Document<br>Graph</td></tr>
 *
 * <tr style="vertical-align: top; background-color:#eee"><td>{@code False}</td>
 * <td>boolean</td>
 * <td>Requires that the entity's attribute value has a boolean value of false.</td>
 * <td>{@code findByCanceledFalse()}</td>
 * <td style="font-family:sans-serif; font-size:0.8em">Key-value<br>Wide-Column</td></tr>
 *
 * <tr style="vertical-align: top"><td>{@code GreaterThan}</td>
 * <td>sortable basic types</td>
 * <td>Requires that the entity's attribute value be larger than the parameter value.</td>
 * <td>{@code findByStartTimeGreaterThan(startedAfter)}</td>
 * <td style="font-family:sans-serif; font-size:0.8em">Key-value<br>Wide-Column</td></tr>
 *
 * <tr style="vertical-align: top; background-color:#eee"><td>{@code GreaterThanEqual}</td>
 * <td>sortable basic types</td>
 * <td>Requires that the entity's attribute value be at least as big as the parameter value.</td>
 * <td>{@code findByAgeGreaterThanEqual(minimumAge)}</td>
 * <td style="font-family:sans-serif; font-size:0.8em">Key-value<br>Wide-Column</td></tr>
 *
 * <tr style="vertical-align: "><td>{@code IgnoreCase}</td>
 * <td>strings</td>
 * <td>Requires case insensitive comparison. For query conditions
 * as well as ordering, the {@code IgnoreCase} keyword can be
 * specified immediately following the entity attribute name.</td>
 * <td>{@code countByStatusIgnoreCaseNotLike("%Delivered%")}
 * <br>{@code findByZipcodeOrderByStreetIgnoreCaseAscHouseNumAsc(55904)}</td>
 * <td style="font-family:sans-serif; font-size:0.8em">Key-value<br>Wide-Column<br>Document<br>Graph</td></tr>
 *
 * <tr style="vertical-align: top; background-color:#eee"><td>{@code In}</td>
 * <td>sortable basic types</td>
 * <td>Requires that the entity attribute value belong to the {@link Set} that is
 * the parameter value.</td>
 * <td>{@code findByMonthIn(Set.of(Month.MAY, Month.JUNE))}</td>
 * <td style="font-family:sans-serif; font-size:0.8em">Key-value<br>Wide-Column<br>Document<br>Graph</td></tr>
 *
 * <tr style="vertical-align: top"><td>{@code LessThan}</td>
 * <td>sortable basic types</td>
 * <td>Requires that the entity's attribute value be less than the parameter value.</td>
 * <td>{@code findByStartTimeLessThan(startedBefore)}</td>
 * <td style="font-family:sans-serif; font-size:0.8em">Key-value<br>Wide-Column</td></tr>
 *
 * <tr style="vertical-align: top; background-color:#eee"><td>{@code LessThanEqual}</td>
 * <td>sortable basic types</td>
 * <td>Requires that the entity's attribute value be at least as small as the parameter value.</td>
 * <td>{@code findByAgeLessThanEqual(maximumAge)}</td>
 * <td style="font-family:sans-serif; font-size:0.8em">Key-value<br>Wide-Column</td></tr>
 *
 * <tr style="vertical-align: top"><td>{@code Like}</td>
 * <td>strings</td>
 * <td>Requires that the entity's attribute value match the parameter value, which can be a pattern.</td>
 * <td>{@code findByNameLike(namePattern)}</td>
 * <td style="font-family:sans-serif; font-size:0.8em">Key-value<br>Wide-Column<br>Document<br>Graph</td></tr>
 *
 * <tr style="vertical-align: top; background-color:#eee"><td>{@code Not}</td>
 * <td>condition</td>
 * <td>Negates a condition.</td>
 * <td>{@code deleteByNameNotLike(namePattern)}
 * <br>{@code findByStatusNot("RUNNING")}</td>
 * <td style="font-family:sans-serif; font-size:0.8em">Key-value<br>Wide-Column</td></tr>
 *
 * <tr style="vertical-align: top"><td>{@code Null}</td>
 * <td>nullable types</td>
 * <td>Requires that the entity's attribute has a null value.</td>
 * <td>{@code findByEndTimeNull()}
 * <br>{@code findByAgeNotNull()}</td>
 * <td style="font-family:sans-serif; font-size:0.8em">Key-value<br>Wide-Column<br>Document<br>Graph</td></tr>
 *
 * <tr style="vertical-align: top; background-color:#eee"><td>{@code Or}</td>
 * <td>conditions</td>
 * <td>Requires at least one of the two conditions to be satisfied in order to match an entity.</td>
 * <td>{@code findByPriceLessThanEqualOrDiscountGreaterThanEqual(maxPrice, minDiscount)}</td>
 * <td style="font-family:sans-serif; font-size:0.8em">Key-value<br>Wide-Column</td></tr>
 *
 * <tr style="vertical-align: top"><td>{@code StartsWith}</td>
 * <td>strings</td>
 * <td>Requires that the characters at the beginning of the entity's attribute value
 * match the parameter value, which can be a pattern.</td>
 * <td>{@code findByNameStartsWith(firstTwoLetters)}</td>
 * <td style="font-family:sans-serif; font-size:0.8em">Key-value<br>Wide-Column<br>Document<br>Graph</td></tr>
 *
 * <tr style="vertical-align: top; background-color:#eee"><td>{@code True}</td>
 * <td>boolean</td>
 * <td>Requires that the entity's attribute value has a boolean value of true.</td>
 * <td>{@code findByAvailableTrue()}</td>
 * <td style="font-family:sans-serif; font-size:0.8em">Key-value<br>Wide-Column</td></tr>
 *
 * </table>
 *
 * <br><br>
 *
 * <table style="width: 100%">
 * <caption><b>Reserved for Subject</b></caption>
 * <tr style="background-color:#ccc">
 * <td style="vertical-align: top; width: 12%"><b>Keyword</b></td>
 * <td style="vertical-align: top; width: *%"><b>Applies to</b></td>
 * <td style="vertical-align: top; width: *"><b>Description</b></td>
 * <td style="vertical-align: top; width: 48%"><b>Example</b></td>
 * <td style="vertical-align: top; width: *"><b>Unavailable In</b></td>
 * </tr>
 *
 * <tr style="vertical-align: top; background-color:#eee"><td>{@code First}</td>
 * <td>find...By</td>
 * <td>Limits the amount of results that can be returned by the query
 * to the number that is specified after {@code First},
 * or absent that to a single result.</td>
 * <td>{@code findFirst25ByYearHiredOrderBySalaryDesc(int yearHired)}
 * <br>{@code findFirstByYearHiredOrderBySalaryDesc(int yearHired)}</td>
 * <td style="font-family:sans-serif; font-size:0.8em">Key-value<br>Wide-Column<br>Document<br>Graph</td></tr>
 * </table>
 *
 * <br><br>
 *
 * <table style="width: 100%">
 * <caption><b>Reserved for Order Clause</b></caption>
 * <tr style="background-color:#ccc">
 * <td style="vertical-align: top"><b>Keyword</b></td>
 * <td style="vertical-align: top"><b>Description</b></td>
 * <td style="vertical-align: top"><b>Example</b></td>
 * </tr>
 *
 * <tr style="vertical-align: top; background-color:#eee"><td>{@code Asc}</td>
 * <td>Specifies ascending sort order for {@code findBy} queries</td>
 * <td>{@code findByAgeOrderByFirstNameAsc(age)}</td></tr>
 *
 * <tr style="vertical-align: top"><td>{@code Desc}</td>
 * <td>Specifies descending sort order for {@code findBy} queries</td>
 * <td>{@code findByAuthorLastNameOrderByYearPublishedDesc(surname)}</td></tr>
 *
 * <tr style="vertical-align: top; background-color:#eee"><td>{@code OrderBy}</td>
 * <td>Sorts results of a {@code findBy} query according to one or more entity attributes.
 * Multiple attributes are delimited by {@code Asc} and {@code Desc},
 * which indicate ascending and descending sort direction.
 * Precedence in sorting is determined by the order in which attributes are listed.</td>
 * <td>{@code findByStatusOrderByYearHiredDescLastNameAsc(empStatus)}</td></tr>
 *
 * </table>
 *
 * <p>Key-value and Wide-Column databases raise {@link UnsupportedOperationException}
 * if an order clause is present.</p>
 *
 * <h3>Reserved for future use</h3>
 * <p>
 * The specification does not define behavior for the following keywords, but reserves
 * them as keywords that must not be used as entity attribute names when using
 * Query by Method Name. This gives the specification the flexibility to add them in
 * future releases without introducing breaking changes to applications.
 * </p>
 * <p>
 * Reserved for query conditions: {@code AbsoluteValue}, {@code CharCount},
 * {@code ElementCount}, {@code Empty},
 * {@code Rounded}, {@code RoundedDown}, {@code RoundedUp}, {@code Trimmed},
 * {@code WithDay}, {@code WithHour}, {@code WithMinute}, {@code WithMonth},
 * {@code WithQuarter}, {@code WithSecond}, {@code WithWeek}, {@code WithYear}.
 * </p>
 * <p>
 * Reserved for {@code find} and {@code count}: {@code Distinct}.
 * </p>
 * <p>
 * Reserved for updates: {@code Add}, {@code Divide}, {@code Multiply}, {@code Set}, {@code Subtract}.
 * </p>
 *
 * <h3>Wildcard characters</h3>
 * <p>
 * Wildcard characters for patterns are determined by the data access provider.
 * For Jakarta Persistence providers, {@code _} matches any one character
 * and {@code %} matches 0 or more characters.
 * </p>
 *
 * <h3>Logical operator precedence</h3>
 * <p>
 * For relational databases, the logical operator {@code And}
 * is evaluated on conditions before {@code Or} when both are specified
 * on the same method. Precedence for other database types is limited to
 * the capabilities of the database.
 * </p>
 *
 * <h3>Return types for Query by Method Name</h3>
 *
 * <p>The following is a table of valid return types.
 * The <b>Method</b> column shows name patterns for Query by Method Name.</p>
 *
 * <table style="width: 100%">
 * <caption><b>Return Types for Query by Method Name</b></caption>
 * <tr style="background-color:#ccc">
 * <td style="vertical-align: top"><b>Method</b></td>
 * <td style="vertical-align: top"><b>Return Types</b></td>
 * <td style="vertical-align: top"><b>Notes</b></td>
 * </tr>
 *
 * <tr style="vertical-align: top; background-color:#eee"><td>{@code count}</td>
 * <td>{@code long}</td>
 * <td></td></tr>
 *
 * <tr style="vertical-align: top"><td>{@code delete}</td>
 * <td>{@code void},
 * <br>{@code long},
 * <br>{@code int}</td>
 * <td></td></tr>
 *
 * <tr style="vertical-align: top; background-color:#eee"><td>{@code exists}</td>
 * <td>{@code boolean}</td>
 * <td>For determining existence</td></tr>
 *
 * <tr style="vertical-align: top"><td>{@code find}</td>
 * <td>{@code E},
 * <br>{@code Optional<E>}</td>
 * <td>For queries returning a single item (or none)</td></tr>
 *
 * <tr style="vertical-align: top; background-color:#eee"><td>{@code find}</td>
 * <td>{@code E[]},
 * <br>{@code List<E>}</td>
 * <td>For queries where it is possible to return more than 1 item</td></tr>
 *
 * <tr style="vertical-align: top"><td>{@code find}</td>
 * <td>{@code Stream<E>}</td>
 * <td>The caller must call {@link java.util.stream.BaseStream#close() close}
 * for every stream returned by the repository method</td></tr>
 *
 * <tr style="vertical-align: top; background-color:#eee"><td>{@code find} accepting {@link PageRequest}</td>
 * <td>{@code Page<E>}, {@code CursoredPage<E>}</td>
 * <td>For use with pagination</td></tr>
 *
 * </table>
 *
 * <p>The following examples illustrate the difference between Query By Method
 * Name and parameter-based automatic query methods. Both methods accept the
 * same parameters and have the same behavior.</p>
 *
 * <pre>{@code
 * // Query by Method Name
 * Vehicle[] findFirst50ByMakeAndModelAndYearBetween(String makerName,
 *                                                   String model,
 *                                                   int minYear,
 *                                                   int maxYear,
 *                                                   Order<Vehicle> sorts);
 *
 * // parameter-based conditions
 * @Find
 * @First(50)
 * Vehicle[] search(String make,
 *                  String model,
 *                  @By(_Vehicle.YEAR) @Is(AtLeast.class) int minYear,
 *                  @By(_Vehicle.YEAR) @Is(AtMost.class) int maxYear,
 *                  Order<Vehicle> sorts);
 * }</pre>
 *
 * <h2>Special parameters</h2>
 *
 * <p>A repository method annotated {@link Query @Query}, {@link Find @Find} or
 * following the <em>Query by Method Name</em> pattern may have <em>special
 * parameters</em> of type {@link Limit}, {@link Order}, {@link Sort}, or
 * {@link PageRequest} if the method return type indicates that the method may
 * return multiple entities.</p>
 *
 * <p>A repository method annotated {@link Query @Query}, {@link Find @Find} or
 * {@link Delete @Delete} (except when defined as a lifecycle method) can have
 * a <em>special parameter</em> of type {@link Restriction}.</p>
 *
 * <p>Special parameters occur after parameters related to query conditions
 * and JDQL query parameters. Special parameters enable limits, pagination,
 * sorting, and restrictions to be determined at runtime.</p>
 *
 * <h3>Limits</h3>
 *
 * <p>The number of results returned by a single invocation of a repository
 * find method may be limited by adding a parameter of type {@link Limit}.
 * The results may even be limited to a positioned range. For example,</p>
 *
 * <pre>{@code
 * @Query("WHERE (fullPrice - salePrice) / fullPrice >= ?1 ORDER BY salePrice DESC, id ASC")
 * Product[] highlyDiscounted(float minPercentOff, Limit limit);
 *
 * ...
 * first50 = products.highlyDiscounted(0.30, Limit.of(50));
 * ...
 * second50 = products.highlyDiscounted(0.30, Limit.range(51, 100));
 * }</pre>
 *
 * <h3>Pagination</h3>
 *
 * <p>A repository find method with a parameter of type {@link PageRequest}
 * allows its results to be split and retrieved in pages. For example,</p>
 *
<<<<<<< HEAD
 * <pre>{@code
 * Page<Product> findByNameLikeOrderByAmountSoldDescIdAsc(
 *                 String pattern, PageRequest pageRequest);
 *
 * ...
 * page1 = products.findByNameLikeOrderByAmountSoldDescIdAsc(
 *                 "%phone%", PageRequest.ofSize(20));
 * }</pre>
=======
 * <pre>
 * &#64;OrderBy("amountSold")
 * &#64;OrderBy("id")
 * Page&lt;Product&gt; findByNameLike(String pattern,
 *                              PageRequest pageRequest);
 * ...
 * page1 = products.findByNameLike("%phone%",
 *                                 PageRequest.ofSize(20));
 * </pre>
>>>>>>> c0815db9
 *
 * <p>When using pagination, always ensure that the ordering is consistent
 * across invocations. One way to achieve this is to include the unique
 * identifier in the sort criteria.</p>
 *
 * <h3>Programmatic sorting</h3>
 *
 * <p>When a page is requested with a {@code PageRequest}, dynamic sorting
 * criteria may be supplied by passing instances of {@link Sort} to an
 * {@link Order}. parameter. For example,</p>
 *
 * <pre>{@code
 * @Find
 * Page<Product> pricedWithin(@By("name") @Is(Like.class) String pattern,
 *                            @By("price") @Is(AtLeast.class) float minPrice,
 *                            @By("price") @Is(AtMost.class) float maxPrice,
 *                            PageRequest pageRequest,
 *                            Order<Product> order);
 *
 * ...
 * PageRequest page1Request = PageRequest.ofSize(25);
 *
 * page1 = products.pricedWithin(
 *                 namePattern,
 *                 minPrice,
 *                 maxPrice,
 *                 page1Request,
 *                 Order.by(Sort.desc("price"),
 *                          Sort.asc("id")));
 * }</pre>
 *
 * <p>The same pattern of supplying instances of {@link Sort} to an
 * {@link Order} parameter can be applied without using pagination.
 * For example,</p>
 *
 * <pre>{@code
 * @Find
 * Product[] named(@By("name") @Is(Like.class) String pattern,
 *                 Limit max,
 *                 Order<Product> sortBy);
 *
 * ...
 * found = products.nameLiked(namePattern,
 *                            Limit.of(25),
 *                            Order.by(Sort.desc("price"),
 *                                     Sort.desc("amountSold"),
 *                                     Sort.asc("id")));
 * }</pre>
 *
<<<<<<< HEAD
 * <p>Generic, untyped {@link Sort} criteria can be supplied directly to a
 * repository method with a variable arguments {@code Sort<?>...} parameter.
 * For example,</p>
 *
 * <pre>{@code
 * @Find
 * Product[] namedLike(@By("name") @Is(Like.class) String pattern,
 *                     Limit max,
 *                     Sort<?>... sortBy);
 *
 * ...
 * found = products.namedLike(namePattern,
 *                            Limit.of(25),
 *                            Sort.desc("price"),
 *                            Sort.desc("amountSold"),
 *                            Sort.asc("name"));
 * }</pre>
 *
=======
>>>>>>> c0815db9
 * <h3>Restrictions</h3>
 *
 * <p>Restrictions can be supplied at runtime to {@link Find @Find} and
 * {@link Delete @Delete} and {@link Query @Query} methods that include a
 * parameter of type {@link Restriction} in their method signature. The
 * type parameter of the method parameter must be the entity class.
 * For example,</p>
 *
 * <pre>{@code
 * @Find
 * List<Product> namedLike(@By(_Product.NAME) Like pattern,
 *                         Restriction<Product> restrict,
 *                         Order<Product> sorts);
 * }</pre>
 * <h4>Static metamodel</h4>
 *
 * <p>The starting point for obtaining restrictions is a
 * {@link StaticMetamodel} class, which is typically generated by tooling to
 * have the same name as the entity class, except prefixed with {@code _}.</p>
 *
 * <p>A static metamodel class, {@code _Product}, for the example
 * {@code Product} entity is shown in the {@link jakarta.data.metamodel}
 * package documentation.</p>
 *
 * <h4>Singular restrictions</h4>
 *
 * <p>Singular restrictions are obtained from a static metamdel class field
 * that has the same name as the entity attribute and whose type is an
 * {@link Attribute} subtype. The subtype, which is also a type of
 * {@link Expression}, exposes a method for each available restriction.
 * Some examples of singular restrictions are:</p>
 *
 * <pre>{@code
 * _Product.name.startsWith(prefix)
 * _Product.price.lessThanEqual(maxPrice)
 * _Product.producedOn.notNull()
 * }</p
 *
 * <p>The static metamodel expression/attribute also exposes methods that
 * obtain other {@code Expression}s, from which additional restrictions can
 * be formed. An example is following casse insensitive comparison that
 * utilizes the {@code lower} expression,</p>
 *
 * <pre>{@code
 * _Product.name.lower().startsWith(prefix.toLowerCase());
 * }</pre>
 *
 * <p>The following example obtains a singular restriction on the price of a
 * product being less than an amount and supplies this restriction to the
 * {@code namedLike} repository method from the beginning of this section on
 * <em>Restrictions</em>.</p>
 *
 * <pre>{@code
 * found = products.namedLike(
 *                 Like.pattern("%keyboard%"),
 *                 _Product.price.lessThan(100.0f),
 *                 Order.by(_Product.price.desc(),
 *                          _Product.name.asc()));
 * }</pre>
 *
 * <h4>Composite restrictions</h4>
 *
 * <p>Composite restrictions combine multiple singular restrictions. They are
 * obtained from the {@link Restrict} API, which has methods to require that
 * {@linkplain Restrict#all(Restriction...) all} listed restrictions be met
 * or that at least {@linkplain Restrict#any(Restriction...) any} one of the
 * listed restrictions be met.</p>
 *
 * <p>The following example obtains a composite restriction on the price of
 * a product (between $700 and $1500) and its production date (within the past
 * 2 years). It supplies the composite restriction to the {@code namedLike}
 * repository method from the beginning of this section on
 * <em>Restrictions</em>.</p>
 *
 * <pre>{@code
 * found = products.namedLike(
 *                 Like.pattern("%computer%"),
 *                 Restrict.all(_Product.price.between(700.0f, 1500.0f),
 *                              _Product.producedOn.greaterThan(LocalDate.now().minusYears(2))),
 *                 Order.by(_Product.price.desc(),
 *                          _Product.id.asc()));
 * }</pre>
 *
 * <h2>Maximum number of results</h2>
 *
 * <p>Apply the {@link First @First} annotation to a repository {@link Find} or
 * {@link Query} method to establish a maximum number of results across all
 * usage of the method. The default value of 1 allows you to avoid the
 * {@link NonUniqueResultException} that would normally occurs when multiple
 * entities match a query that is performed by a repository method that has a
 * singular result type. For example,</p>
 *
 * <pre>{@code
 * @Find
 * @First
 * @OrderBy("hourlyWage")
 * Optional<Employee> withLowestWage(String jobRole);
 * }</pre>
 *
 * <h2>Returning subsets of entity attributes</h2>
 *
 * <p>In addition to retrieving results that are entities, repository find methods
 * can be written to retrieve single entity attribute results, as well as
 * multiple entity attribute results (represented as a Java record).</p>
 *
 * <h3>Single entity attribute result type</h3>
 *
 * <p>For {@link Find} methods,
 * the {@link Select} annotation chooses the entity attribute.
 * The result type within the repository method return type must be consistent
 * with the entity attribute type. For example, if a {@code Weather} entity
 * has attributes including {@code year}, {@code month}, {@code day}, and
 * {@code precipitation}, of which the latter is of type {@code float},</p>
 *
 * <pre>{@code
 * @Find(Weather.class)
 * @Select("precipitation")
 * @OrderBy("precipitation")
 * List<Float> precipitationIn(@By("month") Month monthOfYear,
 *                             @By("year") int year);
 * }</pre>
 *
 * <p>For {@link Query} methods, the {@code SELECT} clause specifies a single
 * entity attribute. For example,</p>
 *
 * <pre>{@code
 * @Query("SELECT precipitation FROM Weather " +
 *        " WHERE month=?1 AND year=?2" +
 *        " ORDER BY precipitation ASC")
 * List<Float> precipitationIn(Month monthOfYear, int year);
 * }</pre>
 *
 * <h3>Multiple entity attributes result type</h3>
 *
 * <p>For {@link Find} methods, a Java record return type represents a
 * subset of entity attributes. If the record component names do not match the
 * entity attribute names, use the {@link Select} annotation to indicate the
 * entity attribute name. For example, if a {@code Person} entity has attributes
 * {@code ssn}, {@code firstName}, {@code middleName}, and {@code lastName},</p>
 *
 * <pre>{@code
 * public record Name(String firstName,
 *                    String middleName,
 *                    @Select("lastName") String surname) {}
 *
 * @Find(Person.class)
 * Optional<Name> getName(@By("ssn") long socialSecurityNum);
 * }</pre>
 *
 * <p>The entity class value that is supplied to the {@link Find} annotation can
 * be omitted if it is the same as the primary entity type of the repository.</p>
 *
 * <p>For {@link Query} methods, the {@code SELECT} clause lists the entity
 * attributes and the method returns a Java record, which must have a constructor
 * accepting the entity attributes in the order listed within the {@code SELECT}
 * clause. For example,</p>
 *
 * <pre>{@code
 * public record Name(String firstName,
 *                    String middleName,
 *                    String surname) {}
 *
 * @Query("SELECT firstName, middleName, lastName FROM Person WHERE ssn=?1")
 * Optional<Name> getName(long socialSecurityNum);
 * }</pre>
 *
 * <p>If all record components have names that match the entity attributes or
 * map to a valid entity attribute name via the {@link Select} annotation,
 * then the {@code SELECT} clause can be omitted. For example,</p>
 *
 * <pre>{@code
 * public record Name(String firstName,
 *                    String middleName,
 *                    @Select("lastName") String surname) {}
 *
 * @Query("FROM Person WHERE ssn=?1")
 * Optional<Name> getName(long socialSecurityNum);
 * }</pre>
 *
 * <h2>Repository default methods</h2>
 *
 * <p>A repository interface may declare any number of {@code default} methods
 * with user-written implementations.</p>
 *
 * <h2>Resource accessor methods</h2>
 *
 * <p>In advanced scenarios, the application program might make direct use of
 * some underlying resource acquired by the Jakarta Data provider, such as a
 * {@code javax.sql.DataSource}, {@code java.sql.Connection}, or even an
 * {@code jakarta.persistence.EntityManager}.</p>
 *
 * <p>To expose access to an instance of such a resource, the repository
 * interface may declare an accessor method, a method with no parameters
 * whose return type is the type of the resource, for example, one of the
 * types listed above. When this method is called, the Jakarta Data provider
 * supplies an instance of the requested type of resource.</p>
 *
 * <p>For example,</p>
 *
 * <pre>{@code
 * @Repository
 * public interface Cars extends BasicRepository<Car, Long> {
 *     ...
 *
 *     EntityManager getEntityManager();
 *
 *     default Car[] advancedSearch(SearchOptions filter) {
 *         EntityManager em = getEntityManager();
 *         // use entity manager
 *         return results;
 *     }
 * }
 * }</pre>
 *
 * <p>If the resource type inherits from {@link AutoCloseable} and the
 * accessor method is called from within an invocation of a default method
 * of the repository, the Jakarta Data provider automatically closes the
 * resource after the invocation of the default method ends. On the other
 * hand, if the accessor method is called from outside the scope of a
 * default method of the repository, it is not automatically closed, and
 * the application programmer is responsible for closing the resource
 * instance.</p>
 *
 * <h2>Precedence of repository methods</h2>
 *
 * <p>The following order, with the lower number having higher precedence,
 * is used to interpret the meaning of repository methods.</p>
 *
 * <ol>
 * <li>If the method is a Java {@code default} method, then the provided
 *     implementation is used.</li>
 * <li>If a method has a <em>resource accessor method</em> return type
 *     recognized by the Jakarta Data provider, then the method is
 *     implemented as a resource accessor method.</li>
 * <li>If a method is annotated with a <em>query annotation</em>
 *     recognized by the Jakarta Data provider, such as {@link Query},
 *     then the method is implemented to execute the query specified by
 *     the query annotation.</li>
 * <li>If the method is annotated with an automatic query annotation,
 *     such as {@link Find}, or with a lifecycle annotation declaring
 *     the type of operation, for example, with {@link Insert},
 *     {@link Update}, {@link Save}, or {@link Delete}, and the provider
 *     recognizes the annotation, then the annotation determines how the
 *     method is implemented.</li>
 * <li>If a method is named according to the conventions of <em>Query by
 *     Method Name</em>, then the implementation follows the Query by
 *     Method Name pattern.</li>
 * </ol>
 *
 * <p>A repository method which does not fit any of the listed patterns
 * and is not handled as a vendor-specific extension must either cause
 * an error at build time or raise {@link UnsupportedOperationException}
 * at runtime.</p>
 *
 * <h2>Identifying the type of entity</h2>
 *
 * <p>Most repository methods perform operations related to a type of entity.
 * In some cases, the entity type is explicit within the signature of the
 * repository method, and in other cases, such as {@code countBy...} and
 * {@code existsBy...} the entity type cannot be determined from the method
 * signature and a primary entity type must be defined for the repository.</p>
 *
 * <h3>Methods where the entity type is explicitly specified</h3>
 *
 * <p>In the following cases, the entity type is determined by the signature
 * of the repository method.</p>
 *
 * <ul>
 * <li>For repository methods annotated with {@link Insert}, {@link Update},
 *     {@link Save}, or {@link Delete} where the method parameter type is a
 *     type, an array of a type, or is parameterized with a type annotated
 *     as an entity, such as {@code MyEntity}, {@code MyEntity[]}, or
 *     {@code List<MyEntity>}, the entity type is determined by the method
 *     parameter type.</li>
 * <li>For repository methods annotated with {@link Find} where the
 *     {@link Find#value value} is a valid entity class.</li>
 * <li>For {@code find} and {@code delete} methods where the return type is
 *     a type, an array of a type, or is parameterized with a type annotated
 *     as an entity, such as {@code MyEntity}, {@code MyEntity[]}, or
 *     {@code Page<MyEntity>}, the entity type is determined by the method
 *     return type.</li>
 * </ul>
 *
 * <h3>Identifying a primary entity type:</h3>
 *
 * <p>The following precedence, from highest to lowest, is used to determine
 * a primary entity type for a repository.</p>
 *
 * <ol>
 * <li>The primary entity type for a repository interface may be specified
 * explicitly by having the repository interface inherit a superinterface
 * like {@link CrudRepository}, where the primary entity type is the argument
 * to the first type parameter of the superinterface. For example,
 * {@code Product}, in,
 * <pre>{@code
 * @Repository
 * public interface Products extends CrudRepository<Product, Long> {
 *     // applies to the primary entity type: Product
 *     long countByPriceLessThan(float max);
 * }
 * }</pre>
 * </li>
 * <li>Otherwise, if the repository declares lifecycle methods&mdash;that is,
 * has methods annotated with a lifecycle annotation like {@link Insert},
 * {@link Update}, {@link Save}, or {@link Delete}, where the method
 * parameter type is a type, an array of a type, or is parameterized with a
 * type annotated as an entity&mdash;and all of these methods share the same
 * entity type, then the primary entity type for the repository is that entity
 * type. For example,
 * <pre>{@code
 * @Repository
 * public interface Products {
 *
 *     @Insert
 *     List<Product> add(List<Product> p);
 *
 *     @Update
 *     Product modify(Product p);
 *
 *     @Save
 *     Product[] save(Product... p);
 *
 *     // applies to the primary entity type: Product
 *     boolean existsByName(String name);
 * }
 * }</pre>
 * </li>
 * </ol>
 *
 * <h2>Jakarta Validation</h2>
 *
 * <p>When a Jakarta Validation provider is present, constraints that are defined on
 * repository method parameters and return values are validated according to the section,
 * "Method and constructor validation", of the Jakarta Validation specification.</p>
 *
 * <p>The {@code jakarta.validation.Valid} annotation opts in to cascading validation,
 * causing constraints within the objects that are supplied as parameters
 * or returned as results to also be validated.</p>
 *
 * <p>Repository methods raise {@code jakarta.validation.ConstraintViolationException}
 * if validation fails.</p>
 *
 * <p>The following is an example of method validation, where the
 * parameter to {@code findByEmailIn} must not be the empty set,
 * and cascading validation, where the {@code Email} and {@code NotNull} constraints
 * on the entity that is supplied to {@code save} are validated,</p>
 *
 * <pre>{@code
 * import jakarta.validation.Valid;
 * import jakarta.validation.constraints.Email;
 * import jakarta.validation.constraints.NotEmpty;
 * import jakarta.validation.constraints.NotNull;
 * ...
 *
 * @Repository
 * public interface AddressBook extends DataRepository<Contact, Long> {
 *
 *     List<Contact> findByEmailIn(@NotEmpty Set<String> emails);
 *
 *     @Save
 *     void save(@Valid Contact c);
 * }
 *
 * @Entity
 * public class Contact {
 *     @Email
 *     @NotNull
 *     public String email;
 *
 *     @Id
 *     public long id;
 *     ...
 * }
 * }</pre>
 *
 *
 * <h2>Jakarta Interceptors</h2>
 *
 * <p>A repository interface or method of a repository interface may be annotated with an
 * interceptor binding annotation. In the Jakarta EE environment, or in any other environment
 * where Jakarta Interceptors is available and integrated with Jakarta CDI, the repository
 * implementation is instantiated by the CDI bean container, and the interceptor binding type
 * is declared {@code @Inherited}, the interceptor binding annotation is inherited by the
 * repository implementation, and the interceptors bound to the annotation are applied
 * automatically by the implementation of Jakarta Interceptors.</p>
 *
 * <h2>Jakarta Transactions</h2>
 *
 * <p>When Jakarta Transactions is available, repository methods can participate in global
 * transactions. If a global transaction is active on the thread of execution in which a
 * repository method is called, and the data source backing the repository is capable of
 * transaction enlistment, then the repository operation is performed within the context of
 * the global transaction.</p>
 *
 * <p>The repository operation must not commit or roll back a transaction which was
 * already associated with the thread in which the repository operation was called, but it
 * might cause the transaction to be marked for rollback if the repository operation fails,
 * that is, it may set the transaction status to {@code Status.STATUS_MARKED_ROLLBACK}.</p>
 *
 * <p>A repository interface or method of a repository interface may be marked with the
 * annotation {@code jakarta.transaction.Transactional}. When a repository operation marked
 * {@code @Transactional} is called in an environment where both Jakarta Transactions and
 * Jakarta CDI are available, the semantics of this annotation are observed during execution
 * of the repository operation.</p>
 *
 * <h2>Jakarta Concurrency</h2>
 *
 * <p>When Jakarta Concurrency is available, an asynchronous repository method may be
 * annotated with {@code jakarta.enterprise.concurrent.Asynchronous} to cause the
 * method to run asynchronously to the method invoker, as outlined by the section
 * titled <em>Asynchronous Methods</em> in the Jakarta Concurrency specification.
 * The return type must be {@code void} or {@code CompletionStage<R>} where
 * {@code R} is a type that would be a valid return type for a non-asynchronous
 * repository method.</p>
 *
 * <p>In the following example, the method {@code setPriceAsync()}
 * immediately returns a {@code CompletionStage<Integer>} to the caller.
 * After the operation is performed by the database, the {@code CompletionStage} completes
 * with a value of {@code 1} or {@code 0} depending on whether a matching record
 * is found in the database. If an error occurs, the {@code CompletionStage}
 * {@linkplain CompletableFuture#completeExceptionally completes exceptionally}
 * with the error.</p>
 *
 * <pre>{@code
 * import jakarta.data.*;
 * import jakarta.enterprise.concurrent.Asynchronous;
 * import jakarta.transaction.Transactional;
 * import jakarta.transaction.Transactional.TxType;
 * import java.util.concurrent.CompletionStage;
 *
 * @Repository
 * public interface Products extends BasicRepository<Product, Long> {
 *
 *     @Asynchronous
 *     @Transactional(TxType.REQUIRES_NEW)
 *     @Query("UPDATE Product SET price=?1 WHERE id=?2")
 *     CompletionStage<Integer> setPriceAsync(float newPrice, Long productId);
 * }
 * }</pre>
 */
module jakarta.data {
    exports jakarta.data;
    exports jakarta.data.constraint;
    exports jakarta.data.event;
    exports jakarta.data.exceptions;
    exports jakarta.data.expression;
    exports jakarta.data.metamodel;
    exports jakarta.data.metamodel.impl;
    exports jakarta.data.page;
    exports jakarta.data.page.impl;
    exports jakarta.data.repository;
    exports jakarta.data.restrict;
    opens jakarta.data.repository;
    exports jakarta.data.spi;
    exports jakarta.data.spi.expression.function;
    exports jakarta.data.spi.expression.literal;
    exports jakarta.data.spi.expression.path;
}<|MERGE_RESOLUTION|>--- conflicted
+++ resolved
@@ -57,16 +57,16 @@
  * <p>The application defines simple Java objects called entities to represent
  * data in the database. Fields or accessor methods designate each entity attribute.
  * For example,</p>
- *<pre>
- * {@code
- * @Entity
+ *
+ * <pre>
+ * &#64;Entity
  * public class Product {
- *     @Id
+ *     &#64;Id
  *     public long id;
  *     public String name;
  *     public float price;
  *     public LocalDate producedOn;
- * }
+ *     ...
  * }
  * </pre>
  *
@@ -74,38 +74,38 @@
  * A repository declares methods which perform queries and other operations on entities.
  * For example,</p>
  *
- * <pre>{@code
- * @Repository
- * public interface Products extends BasicRepository<Product, Long> {
- *
- *     @Insert
+ * <pre>
+ * &#64;Repository
+ * public interface Products extends BasicRepository&lt;Product, Long&gt; {
+ *
+ *     &#64;Insert
  *     void create(Product prod);
  *
- *     @OrderBy("price")
- *     List<Product> findByNameIgnoreCaseLikeAndPriceLessThan(String namePattern, float max);
- *
- *     @Find
- *     List<Product> search(
- *             @By(_Product.NAME) @Is(Like.class) String namePattern,
- *             Restriction<Product> restriction,
- *             Order<Product> sortBy);
- *
- *     @Query("""
+ *     &#64;OrderBy("price")
+ *     List&lt;Product&gt; findByNameIgnoreCaseLikeAndPriceLessThan(String namePattern, float max);
+ *
+ *     &#64;Find
+ *     List&lt;Product&gt; search(
+ *             &#64;By(_Product.NAME) &#64;Is(Like.class) String namePattern,
+ *             Restriction&lt;Product&gt; restriction,
+ *             Order&lt;Product&gt; sortBy);
+ *
+ *     &#64;Query("""
  *             UPDATE Product SET price = price * (1.0 - ?1)
- *              WHERE producedOn <= ?2
+ *              WHERE producedOn &lt;= ?2
  *             """)
  *     int discountOldInventory(float rateOfDiscount, LocalDate untilDate);
  *
  *     ...
  * }
- * }</pre>
+ * </pre>
  *
  * <p>Repository interfaces are implemented by the container/runtime and are made
  * available to applications via the {@code jakarta.inject.Inject} annotation. For
  * example,</p>
  *
- * <pre>{@code
- * @Inject
+ * <pre>
+ * &#64;Inject
  * Products products;
  *
  * ...
@@ -121,7 +121,7 @@
  *
  * numDiscounted = products.discountOldInventory(0.15f,
  *                                               LocalDate.now().minusYears(1));
- * }</pre>
+ * </pre>
  *
  * <p>Jakarta Persistence and Jakarta NoSQL define programming models for entity
  * classes that may be used with Jakarta Data:</p>
@@ -159,36 +159,36 @@
  *
 * <p>The following example shows an entity class, an embeddable class, and
  * a repository interface:</p>
- * <pre>{@code
- * @Entity
+ * <pre>
+ * &#64;Entity
  * public class Purchase {
- *     @Id
+ *     &#64;Id
  *     public String purchaseId;
- *     @Embedded
+ *     &#64;Embedded
  *     public Address address;
  *     ...
  * }
  *
- * @Embeddable
+ * &#64;Embeddable
  * public class Address {
  *     public int zipCode;
  *     ...
  * }
  *
- * @Repository
+ * &#64;Repository
  * public interface Purchases {
- *     @Find
- *     @OrderBy("address.zipCode")
- *     List<Purchase> forZipCodes(
- *             @By("address.zipCode") @Is(In.class) List<Integer> zipCodes);
- *
- *     @Query("WHERE address.zipCode = ?1")
- *     List<Purchase> forZipCode(int zipCode);
- *
- *     @Save
+ *     &#64;Find
+ *     &#64;OrderBy("address.zipCode")
+ *     List&lt;Purchase&gt; forZipCodes(
+ *             &#64;By("address.zipCode") &#64;Is(In.class) List&lt;Integer&gt; zipCodes);
+ *
+ *     &#64;Query("WHERE address.zipCode = ?1")
+ *     List&lt;Purchase&gt; forZipCode(int zipCode);
+ *
+ *     &#64;Save
  *     Purchase checkout(Purchase purchase);
  * }
- * }</pre>
+ * </pre>
  *
  * <h2>Entities</h2>
  *
@@ -372,51 +372,51 @@
  *     match the name of an entity attribute and the repository must be compiled
  *     with the {@code -parameters} compiler option so that parameter names are
  *     available at runtime. For example,
- *      <pre>{@code
- *       @Find
- *       Optional<Product> get(@By("id") long productId);
- *
- *       @Find
- *      @OrderBy("price")
- *      List<Product> discounted(
- *               @By("discount") @Is(AtLeast.class) float minAmount);
- *
- *      @Find
- *      @OrderBy("price")
- *      Product[] named(String name);
- *      }</pre>
- *  </li>
+ *     <pre>
+ *     &#64;Find
+ *     Optional&lt;Product&gt; get(&#64;By("id") long productId);
+ *
+ *     &#64;Find
+ *     &#64;OrderBy("price")
+ *     List&lt;Product&gt; discounted(
+ *             &#64;By("discount") &#64;Is(AtLeast.class) float minAmount);
+ *
+ *     &#64;Find
+ *     &#64;OrderBy("price")
+ *     Product[] named(String name);
+ *     </pre>
+ * </li>
  * <li>The parameter is a {@link Constraint} or a
  *     {@linkplain jakarta.data.constraint subtype} of {@code Constraint} and
  *     has exactly the same name (per the rule from category 1) as an attribute
  *     of the entity class. The constraint must be parameterized with the same
  *     type (or if primitive, the corresponding wrapper type) as the attribute.
  *     For example,
- * <pre>{@code
- *      @Delete
- *      int discontinue(@By("id") In<Long> productIds);
- *
- *      @Find
- *      @OrderBy("price")
- *      @OrderBy("name")
- *      Stream<Product> pricedUnder(LessThan<Float> price);
- *   }</pre>
+ *     <pre>
+ *     &#64;Delete
+ *     int discontinue(&#64;By("id") In&lt;Long&gt; productIds);
+ *
+ *     &#64;Find
+ *     &#64;OrderBy("price")
+ *     &#64;OrderBy("name")
+ *     Stream&lt;Product&gt; pricedUnder(LessThan&lt;Float&gt; price);
+ *     </pre>
  * </li>
  * <li>The parameter is a {@link Restriction} and its type parameter is the
  *     entity class. For example,
- *       <pre>{@code
- *       @Find
- *      List<Product> search(Restriction<Product> restrict);
- *      }</pre>
+ *     <pre>
+ *     &#64;Find
+ *     List&lt;Product&gt; search(Restriction&lt;Product&gt; restrict);
+ *     </pre>
  * </li>
  * <li>The parameter is a {@link Limit}, {@link Sort}, {@link Order}, or
  *     {@link PageRequest} (discussed under the section titled
  *     <em>Special parameters</em>) and the repository method is annotated with
  *     {@link Find}. For example,
- *       <pre>{@code
- *      @Find
- *       Page<Product> getPage(PageRequest pageRequest, Order<Product> sortBy);
- *      }</pre>
+ *     <pre>
+ *     &#64;Find
+ *     Page&lt;Product&gt; getPage(PageRequest pageRequest, Order&lt;Product&gt; sortBy);
+ *     </pre>
  * </li>
  * </ol>
  *
@@ -437,18 +437,18 @@
  * <p>The {@code .} character may be used in the {@link By} annotation value
  * to reference an embedded attribute.</p>
  *
- * <pre>{@code
- * @Find
- * Stream<Person> livingInZipCode(@By("address.zipCode") int zip);
- * }</pre>
+ * <pre>
+ * &#64;Find
+ * Stream&lt;Person&gt; livingInZipCode(&#64;By("address.zipCode") int zip);
+ * </pre>
  *
  * <p>The {@code _} character may be used in a method parameter name to
  * reference an embedded attribute.</p>
  *
- * <pre>{@code
- * @Find
- * Stream<Person> livingInCity(String address_city);
- * }</pre>
+ * <pre>
+ * &#64;Find
+ * Stream&lt;Person&gt; livingInCity(String address_city);
+ * </pre>
  *
  * <h2>JDQL query methods</h2>
  *
@@ -471,17 +471,17 @@
  * name of a named parameter and the application is compiled with the {@code -parameters}
  * compiler option making parameter names available at runtime.</p>
  *
- * <pre>{@code
+ * <pre>
  * // example using named parameters
- * @Query("where age between :min and :max order by age")
- * List<Person> peopleInAgeRange(int min, int max);
- * }</pre>
- *
- * <pre>{@code
+ * &#64;Query("where age between :min and :max order by age")
+ * List&lt;Person&gt; peopleInAgeRange(int min, int max);
+ * </pre>
+ *
+ * <pre>
  * // example using an ordinal parameter
- * @Query("where ssn = ?1 and deceased = false")
- * Optional<Person> person(String ssn);
- * }</pre>
+ * &#64;Query("where ssn = ?1 and deceased = false")
+ * Optional&lt;Person&gt; person(String ssn);
+ * </pre>
  *
  * <p>Refer to the {@linkplain Query API documentation} for {@code @Query} for further
  * information.</p>
@@ -817,23 +817,23 @@
  * Name and parameter-based automatic query methods. Both methods accept the
  * same parameters and have the same behavior.</p>
  *
- * <pre>{@code
+ * <pre>
  * // Query by Method Name
  * Vehicle[] findFirst50ByMakeAndModelAndYearBetween(String makerName,
  *                                                   String model,
  *                                                   int minYear,
  *                                                   int maxYear,
- *                                                   Order<Vehicle> sorts);
+ *                                                   Order&lt;Vehicle&gt; sorts);
  *
  * // parameter-based conditions
- * @Find
- * @First(50)
+ * &#64;Find
+ * &#64;First(50)
  * Vehicle[] search(String make,
  *                  String model,
- *                  @By(_Vehicle.YEAR) @Is(AtLeast.class) int minYear,
- *                  @By(_Vehicle.YEAR) @Is(AtMost.class) int maxYear,
- *                  Order<Vehicle> sorts);
- * }</pre>
+ *                  &#64;By(_Vehicle.YEAR) &#64;Is(AtLeast.class) int minYear,
+ *                  &#64;By(_Vehicle.YEAR) &#64;Is(AtMost.class) int maxYear,
+ *                  Order&lt;Vehicle&gt; sorts);
+ * </pre>
  *
  * <h2>Special parameters</h2>
  *
@@ -857,31 +857,21 @@
  * find method may be limited by adding a parameter of type {@link Limit}.
  * The results may even be limited to a positioned range. For example,</p>
  *
- * <pre>{@code
- * @Query("WHERE (fullPrice - salePrice) / fullPrice >= ?1 ORDER BY salePrice DESC, id ASC")
+ * <pre>
+ * &#64;Query("WHERE (fullPrice - salePrice) / fullPrice &gt;= ?1 ORDER BY salePrice DESC, id ASC")
  * Product[] highlyDiscounted(float minPercentOff, Limit limit);
  *
  * ...
  * first50 = products.highlyDiscounted(0.30, Limit.of(50));
  * ...
  * second50 = products.highlyDiscounted(0.30, Limit.range(51, 100));
- * }</pre>
+ * </pre>
  *
  * <h3>Pagination</h3>
  *
  * <p>A repository find method with a parameter of type {@link PageRequest}
  * allows its results to be split and retrieved in pages. For example,</p>
  *
-<<<<<<< HEAD
- * <pre>{@code
- * Page<Product> findByNameLikeOrderByAmountSoldDescIdAsc(
- *                 String pattern, PageRequest pageRequest);
- *
- * ...
- * page1 = products.findByNameLikeOrderByAmountSoldDescIdAsc(
- *                 "%phone%", PageRequest.ofSize(20));
- * }</pre>
-=======
  * <pre>
  * &#64;OrderBy("amountSold")
  * &#64;OrderBy("id")
@@ -891,7 +881,6 @@
  * page1 = products.findByNameLike("%phone%",
  *                                 PageRequest.ofSize(20));
  * </pre>
->>>>>>> c0815db9
  *
  * <p>When using pagination, always ensure that the ordering is consistent
  * across invocations. One way to achieve this is to include the unique
@@ -903,13 +892,13 @@
  * criteria may be supplied by passing instances of {@link Sort} to an
  * {@link Order}. parameter. For example,</p>
  *
- * <pre>{@code
- * @Find
- * Page<Product> pricedWithin(@By("name") @Is(Like.class) String pattern,
- *                            @By("price") @Is(AtLeast.class) float minPrice,
- *                            @By("price") @Is(AtMost.class) float maxPrice,
+ * <pre>
+ * &#64;Find
+ * Page&lt;Product&gt; pricedWithin(&#64;By("name") &#64;Is(Like.class) String pattern,
+ *                            &#64;By("price") &#64;Is(AtLeast.class) float minPrice,
+ *                            &#64;By("price") &#64;Is(AtMost.class) float maxPrice,
  *                            PageRequest pageRequest,
- *                            Order<Product> order);
+ *                            Order&lt;Product&gt; order);
  *
  * ...
  * PageRequest page1Request = PageRequest.ofSize(25);
@@ -921,17 +910,17 @@
  *                 page1Request,
  *                 Order.by(Sort.desc("price"),
  *                          Sort.asc("id")));
- * }</pre>
+ * </pre>
  *
  * <p>The same pattern of supplying instances of {@link Sort} to an
  * {@link Order} parameter can be applied without using pagination.
  * For example,</p>
  *
- * <pre>{@code
- * @Find
- * Product[] named(@By("name") @Is(Like.class) String pattern,
+ * <pre>
+ * &#64;Find
+ * Product[] named(&#64;By("name") &#64;Is(Like.class) String pattern,
  *                 Limit max,
- *                 Order<Product> sortBy);
+ *                 Order&lt;Product&gt; sortBy);
  *
  * ...
  * found = products.nameLiked(namePattern,
@@ -939,29 +928,8 @@
  *                            Order.by(Sort.desc("price"),
  *                                     Sort.desc("amountSold"),
  *                                     Sort.asc("id")));
- * }</pre>
- *
-<<<<<<< HEAD
- * <p>Generic, untyped {@link Sort} criteria can be supplied directly to a
- * repository method with a variable arguments {@code Sort<?>...} parameter.
- * For example,</p>
- *
- * <pre>{@code
- * @Find
- * Product[] namedLike(@By("name") @Is(Like.class) String pattern,
- *                     Limit max,
- *                     Sort<?>... sortBy);
- *
- * ...
- * found = products.namedLike(namePattern,
- *                            Limit.of(25),
- *                            Sort.desc("price"),
- *                            Sort.desc("amountSold"),
- *                            Sort.asc("name"));
- * }</pre>
- *
-=======
->>>>>>> c0815db9
+ * </pre>
+ *
  * <h3>Restrictions</h3>
  *
  * <p>Restrictions can be supplied at runtime to {@link Find @Find} and
@@ -970,12 +938,13 @@
  * type parameter of the method parameter must be the entity class.
  * For example,</p>
  *
- * <pre>{@code
- * @Find
- * List<Product> namedLike(@By(_Product.NAME) Like pattern,
- *                         Restriction<Product> restrict,
- *                         Order<Product> sorts);
- * }</pre>
+ * <pre>
+ *     &#64;Find
+ *     List&lt;Product&gt; namedLike(&#64;By(_Product.NAME) Like pattern,
+ *                             Restriction&lt;Product&gt; restrict,
+ *                             Order&lt;Product&gt; sorts);
+ * </pre>
+ *
  * <h4>Static metamodel</h4>
  *
  * <p>The starting point for obtaining restrictions is a
@@ -994,33 +963,33 @@
  * {@link Expression}, exposes a method for each available restriction.
  * Some examples of singular restrictions are:</p>
  *
- * <pre>{@code
- * _Product.name.startsWith(prefix)
- * _Product.price.lessThanEqual(maxPrice)
- * _Product.producedOn.notNull()
- * }</p
+ * <pre>
+ *     _Product.name.startsWith(prefix)
+ *     _Product.price.lessThanEqual(maxPrice)
+ *     _Product.producedOn.notNull()
+ * </pre>
  *
  * <p>The static metamodel expression/attribute also exposes methods that
  * obtain other {@code Expression}s, from which additional restrictions can
  * be formed. An example is following casse insensitive comparison that
  * utilizes the {@code lower} expression,</p>
  *
- * <pre>{@code
- * _Product.name.lower().startsWith(prefix.toLowerCase());
- * }</pre>
+ * <pre>
+ *     _Product.name.lower().startsWith(prefix.toLowerCase());
+ * </pre>
  *
  * <p>The following example obtains a singular restriction on the price of a
  * product being less than an amount and supplies this restriction to the
  * {@code namedLike} repository method from the beginning of this section on
  * <em>Restrictions</em>.</p>
  *
- * <pre>{@code
- * found = products.namedLike(
+ * <pre>
+ *     found = products.namedLike(
  *                 Like.pattern("%keyboard%"),
  *                 _Product.price.lessThan(100.0f),
  *                 Order.by(_Product.price.desc(),
  *                          _Product.name.asc()));
- * }</pre>
+ * </pre>
  *
  * <h4>Composite restrictions</h4>
  *
@@ -1036,14 +1005,14 @@
  * repository method from the beginning of this section on
  * <em>Restrictions</em>.</p>
  *
- * <pre>{@code
- * found = products.namedLike(
+ * <pre>
+ *     found = products.namedLike(
  *                 Like.pattern("%computer%"),
  *                 Restrict.all(_Product.price.between(700.0f, 1500.0f),
  *                              _Product.producedOn.greaterThan(LocalDate.now().minusYears(2))),
  *                 Order.by(_Product.price.desc(),
  *                          _Product.id.asc()));
- * }</pre>
+ * </pre>
  *
  * <h2>Maximum number of results</h2>
  *
@@ -1054,12 +1023,12 @@
  * entities match a query that is performed by a repository method that has a
  * singular result type. For example,</p>
  *
- * <pre>{@code
- * @Find
- * @First
- * @OrderBy("hourlyWage")
- * Optional<Employee> withLowestWage(String jobRole);
- * }</pre>
+ * <pre>
+ * &#64;Find
+ * &#64;First
+ * &#64;OrderBy("hourlyWage")
+ * Optional&lt;Employee&gt; withLowestWage(String jobRole);
+ * </pre>
  *
  * <h2>Returning subsets of entity attributes</h2>
  *
@@ -1076,23 +1045,23 @@
  * has attributes including {@code year}, {@code month}, {@code day}, and
  * {@code precipitation}, of which the latter is of type {@code float},</p>
  *
- * <pre>{@code
- * @Find(Weather.class)
- * @Select("precipitation")
- * @OrderBy("precipitation")
- * List<Float> precipitationIn(@By("month") Month monthOfYear,
- *                             @By("year") int year);
- * }</pre>
+ * <pre>
+ * &#64;Find(Weather.class)
+ * &#64;Select("precipitation")
+ * &#64;OrderBy("precipitation")
+ * List&lt;Float&gt; precipitationIn(&#64;By("month") Month monthOfYear,
+ *                             &#64;By("year") int year);
+ * </pre>
  *
  * <p>For {@link Query} methods, the {@code SELECT} clause specifies a single
  * entity attribute. For example,</p>
  *
- * <pre>{@code
- * @Query("SELECT precipitation FROM Weather " +
+ * <pre>
+ * &#64;Query("SELECT precipitation FROM Weather " +
  *        " WHERE month=?1 AND year=?2" +
  *        " ORDER BY precipitation ASC")
- * List<Float> precipitationIn(Month monthOfYear, int year);
- * }</pre>
+ * List&lt;Float&gt; precipitationIn(Month monthOfYear, int year);
+ * </pre>
  *
  * <h3>Multiple entity attributes result type</h3>
  *
@@ -1102,14 +1071,14 @@
  * entity attribute name. For example, if a {@code Person} entity has attributes
  * {@code ssn}, {@code firstName}, {@code middleName}, and {@code lastName},</p>
  *
- * <pre>{@code
+ * <pre>
  * public record Name(String firstName,
  *                    String middleName,
- *                    @Select("lastName") String surname) {}
- *
- * @Find(Person.class)
- * Optional<Name> getName(@By("ssn") long socialSecurityNum);
- * }</pre>
+ *                    &#64;Select("lastName") String surname) {}
+ *
+ * &#64;Find(Person.class)
+ * Optional&lt;Name&gt; getName(&#64;By("ssn") long socialSecurityNum);
+ * </pre>
  *
  * <p>The entity class value that is supplied to the {@link Find} annotation can
  * be omitted if it is the same as the primary entity type of the repository.</p>
@@ -1119,27 +1088,27 @@
  * accepting the entity attributes in the order listed within the {@code SELECT}
  * clause. For example,</p>
  *
- * <pre>{@code
+ * <pre>
  * public record Name(String firstName,
  *                    String middleName,
  *                    String surname) {}
  *
- * @Query("SELECT firstName, middleName, lastName FROM Person WHERE ssn=?1")
- * Optional<Name> getName(long socialSecurityNum);
- * }</pre>
+ * &#64;Query("SELECT firstName, middleName, lastName FROM Person WHERE ssn=?1")
+ * Optional&lt;Name&gt; getName(long socialSecurityNum);
+ * </pre>
  *
  * <p>If all record components have names that match the entity attributes or
  * map to a valid entity attribute name via the {@link Select} annotation,
  * then the {@code SELECT} clause can be omitted. For example,</p>
  *
- * <pre>{@code
+ * <pre>
  * public record Name(String firstName,
  *                    String middleName,
- *                    @Select("lastName") String surname) {}
- *
- * @Query("FROM Person WHERE ssn=?1")
- * Optional<Name> getName(long socialSecurityNum);
- * }</pre>
+ *                    &#64;Select("lastName") String surname) {}
+ *
+ * &#64;Query("FROM Person WHERE ssn=?1")
+ * Optional&lt;Name&gt; getName(long socialSecurityNum);
+ * </pre>
  *
  * <h2>Repository default methods</h2>
  *
@@ -1161,20 +1130,20 @@
  *
  * <p>For example,</p>
  *
- * <pre>{@code
- * @Repository
- * public interface Cars extends BasicRepository<Car, Long> {
+ * <pre>
+ * &#64;Repository
+ * public interface Cars extends BasicRepository&lt;Car, Long&gt; {
  *     ...
  *
  *     EntityManager getEntityManager();
  *
  *     default Car[] advancedSearch(SearchOptions filter) {
  *         EntityManager em = getEntityManager();
- *         // use entity manager
+ *         ... use entity manager
  *         return results;
  *     }
  * }
- * }</pre>
+ * </pre>
  *
  * <p>If the resource type inherits from {@link AutoCloseable} and the
  * accessor method is called from within an invocation of a default method
@@ -1256,13 +1225,13 @@
  * like {@link CrudRepository}, where the primary entity type is the argument
  * to the first type parameter of the superinterface. For example,
  * {@code Product}, in,
- * <pre>{@code
- * @Repository
- * public interface Products extends CrudRepository<Product, Long> {
+ * <pre>
+ * &#64;Repository
+ * public interface Products extends CrudRepository&lt;Product, Long&gt; {
  *     // applies to the primary entity type: Product
  *     long countByPriceLessThan(float max);
  * }
- * }</pre>
+ * </pre>
  * </li>
  * <li>Otherwise, if the repository declares lifecycle methods&mdash;that is,
  * has methods annotated with a lifecycle annotation like {@link Insert},
@@ -1271,23 +1240,22 @@
  * type annotated as an entity&mdash;and all of these methods share the same
  * entity type, then the primary entity type for the repository is that entity
  * type. For example,
- * <pre>{@code
- * @Repository
+ * <pre>
+ * &#64;Repository
  * public interface Products {
- *
- *     @Insert
- *     List<Product> add(List<Product> p);
- *
- *     @Update
+ *     &#64;Insert
+ *     List&lt;Product&gt; add(List&lt;Product&gt; p);
+ *
+ *     &#64;Update
  *     Product modify(Product p);
  *
- *     @Save
+ *     &#64;Save
  *     Product[] save(Product... p);
  *
  *     // applies to the primary entity type: Product
  *     boolean existsByName(String name);
  * }
- * }</pre>
+ * </pre>
  * </li>
  * </ol>
  *
@@ -1309,33 +1277,32 @@
  * and cascading validation, where the {@code Email} and {@code NotNull} constraints
  * on the entity that is supplied to {@code save} are validated,</p>
  *
- * <pre>{@code
+ * <pre>
  * import jakarta.validation.Valid;
  * import jakarta.validation.constraints.Email;
  * import jakarta.validation.constraints.NotEmpty;
  * import jakarta.validation.constraints.NotNull;
  * ...
  *
- * @Repository
- * public interface AddressBook extends DataRepository<Contact, Long> {
- *
- *     List<Contact> findByEmailIn(@NotEmpty Set<String> emails);
- *
- *     @Save
- *     void save(@Valid Contact c);
+ * &#64;Repository
+ * public interface AddressBook extends DataRepository&lt;Contact, Long&gt; {
+ *
+ *     List&lt;Contact&gt; findByEmailIn(&#64;NotEmpty Set&lt;String&gt; emails);
+ *
+ *     &#64;Save
+ *     void save(&#64;Valid Contact c);
  * }
  *
- * @Entity
+ * &#64;Entity
  * public class Contact {
- *     @Email
- *     @NotNull
+ *     &#64;Email
+ *     &#64;NotNull
  *     public String email;
- *
- *     @Id
+ *     &#64;Id
  *     public long id;
  *     ...
  * }
- * }</pre>
+ * </pre>
  *
  *
  * <h2>Jakarta Interceptors</h2>
@@ -1385,22 +1352,22 @@
  * {@linkplain CompletableFuture#completeExceptionally completes exceptionally}
  * with the error.</p>
  *
- * <pre>{@code
+ * <pre>
  * import jakarta.data.*;
  * import jakarta.enterprise.concurrent.Asynchronous;
  * import jakarta.transaction.Transactional;
  * import jakarta.transaction.Transactional.TxType;
  * import java.util.concurrent.CompletionStage;
  *
- * @Repository
- * public interface Products extends BasicRepository<Product, Long> {
- *
- *     @Asynchronous
- *     @Transactional(TxType.REQUIRES_NEW)
- *     @Query("UPDATE Product SET price=?1 WHERE id=?2")
- *     CompletionStage<Integer> setPriceAsync(float newPrice, Long productId);
+ * &#64;Repository
+ * public interface Products extends BasicRepository&lt;Product, Long&gt; {
+ *
+ *     &#64;Asynchronous
+ *     &#64;Transactional(TxType.REQUIRES_NEW)
+ *     &#64;Query("UPDATE Product SET price=?1 WHERE id=?2")
+ *     CompletionStage&lt;Integer&gt; setPriceAsync(float newPrice, Long productId);
  * }
- * }</pre>
+ * </pre>
  */
 module jakarta.data {
     exports jakarta.data;
