--- conflicted
+++ resolved
@@ -185,11 +185,7 @@
      * @throws NullPointerException if the supplied value is null.
      */
     default NumericExpression<T, N> plus(
-<<<<<<< HEAD
             NumericExpression<? super T, N> expression) {
-=======
-            NumericExpression<T, N> expression) {
->>>>>>> 17291432
         return NumericOperatorExpression.of(PLUS, this, expression);
     }
 
@@ -211,11 +207,7 @@
      * @throws NullPointerException if the supplied expression is null.
      */
     default NumericExpression<T, N> minus(
-<<<<<<< HEAD
             NumericExpression<? super T, N> expression) {
-=======
-            NumericExpression<T, N> expression) {
->>>>>>> 17291432
         return NumericOperatorExpression.of(MINUS, this, expression);
     }
 
