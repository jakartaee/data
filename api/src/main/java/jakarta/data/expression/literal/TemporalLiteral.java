--- conflicted
+++ resolved
@@ -46,11 +46,7 @@
      * @return a {@code TemporalLiteral} representing the value.
      * @throws NullPointerException if the value is {@code null}.
      */
-<<<<<<< HEAD
-    static <T, V extends Temporal & Comparable<? extends Temporal>> TemporalLiteral<T, V>
-=======
     static <V extends Temporal & Comparable<? extends Temporal>> TemporalLiteral<V>
->>>>>>> 0a90a650
     of(V value) {
         return new TemporalLiteralRecord<>(value);
     }
