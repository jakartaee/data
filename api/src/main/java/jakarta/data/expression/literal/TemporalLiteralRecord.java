--- conflicted
+++ resolved
@@ -26,15 +26,9 @@
 
 import jakarta.data.messages.Messages;
 
-<<<<<<< HEAD
-record TemporalLiteralRecord<T, V extends Temporal & Comparable<? extends Temporal>>
-        (V value)
-        implements TemporalLiteral<T, V> {
-=======
 record TemporalLiteralRecord<V extends Temporal & Comparable<? extends Temporal>>
         (V value)
         implements TemporalLiteral<V> {
->>>>>>> 0a90a650
 
     TemporalLiteralRecord {
         if (value == null) {
