--- conflicted
+++ resolved
@@ -32,15 +32,11 @@
  * parameters representing regular parameters of the query itself. For
  * example,</p>
  *
- * <pre>{@code
- * @Find
- * Product[] namedLike(@By(_Product.NAME) @Is(Like.class) String namePattern,
+ * <pre>
+ * &#64;Find
+ * Product[] namedLike(&#64;By(_Product.NAME) &#64;Is(Like.class) String namePattern,
  *                     Limit limit,
-<<<<<<< HEAD
- *                     Sort<?>... sorts);
-=======
  *                     Order&lt;Product&gt; sorts);
->>>>>>> c0815db9
  *
  * ...
  * mostExpensive50 = products.namedLike(pattern,
@@ -48,16 +44,11 @@
  *                                      Order.by(Sort.desc(_Product.PRICE),
  *                                               Sort.asc(_Product.NAME)));
  * ...
-<<<<<<< HEAD
- * secondMostExpensive50 = products.namedLike(pattern, Limit.range(51, 100), Sort.desc("price"));
- * }</pre>
-=======
  * secondMostExpensive50 = products.namedLike(pattern,
  *                                            Limit.range(51, 100),
  *                                            Order.by(Sort.desc(_Product.PRICE),
  *                                                     Sort.asc(_Product.NAME)));
  * </pre>
->>>>>>> c0815db9
  *
  * <p>A repository method may not be declared with:
  * <ul>
