--- conflicted
+++ resolved
@@ -50,12 +50,8 @@
      */
     @Override
     public String toString() {
-<<<<<<< HEAD
         String comparisonString = comparison.asQueryLanguage();
-        String valueString = value == null ? "null" : value.toString();
-=======
         String valueString = value.toString();
->>>>>>> 4e720bed
         StringBuilder builder = new StringBuilder(
                 attribute.length() +
                 comparisonString.length() +
