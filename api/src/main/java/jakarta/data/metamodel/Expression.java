--- conflicted
+++ resolved
@@ -29,7 +29,6 @@
 
 import java.util.Set;
 
-
 public interface Expression<T,V> {
 
     default Restriction<T> equalTo(V value) {
@@ -40,27 +39,18 @@
         return BasicRestriction.of(this, EqualTo.expression(expression));
     }
 
-    default Restriction<T> in(V... values) {
-        if (values == null || values.length == 0){
+    default Restriction<T> in(Set<V> values) {
+        if (values == null || values.isEmpty())
             throw new IllegalArgumentException("values are required");
-        }
+
         return BasicRestriction.of(this, In.values(values));
     }
 
-    default Restriction<T> in(Set<V> values) {
-        if (values == null || values.isEmpty()){
-            throw new IllegalArgumentException("values are required");
-        }
+    default Restriction<T> in(@SuppressWarnings("unchecked") V... values) {
         return BasicRestriction.of(this, In.values(values));
     }
 
-    default Restriction<T> in(
-            @SuppressWarnings("unchecked") V... values) {
-        return BasicRestriction.of(this, In.values(values));
-    }
-
-    default Restriction<T> in(
-            @SuppressWarnings("unchecked") Expression<? super T,V>... expressions) {
+    default Restriction<T> in(@SuppressWarnings("unchecked") Expression<? super T,V>... expressions) {
         return BasicRestriction.of(this, In.expressions(expressions));
     }
 
@@ -72,27 +62,14 @@
         return BasicRestriction.of(this, NotEqualTo.value(value));
     }
 
-<<<<<<< HEAD
-    default Restriction<T> notIn(V... values) {
-        if (values == null || values.length == 0){
-=======
     default Restriction<T> notEqualTo(Expression<? super T,V> expression) {
         return BasicRestriction.of(this, NotEqualTo.expression(expression));
     }
 
     default Restriction<T> notIn(Set<V> values) {
         if (values == null || values.isEmpty())
->>>>>>> 102f3cdc
             throw new IllegalArgumentException("values are required");
-        }
 
-        return BasicRestriction.of(this, NotIn.values(values));
-    }
-
-    default Restriction<T> notIn(Set<V> values) {
-        if (values == null || values.isEmpty()){
-            throw new IllegalArgumentException("values are required");
-        }
         return BasicRestriction.of(this, NotIn.values(values));
     }
 
