--- conflicted
+++ resolved
@@ -46,13 +46,6 @@
         return BasicRestriction.of(this, In.values(values));
     }
 
-<<<<<<< HEAD
-    default Restriction<T> in(@SuppressWarnings("unchecked") V... values) {
-        return BasicRestriction.of(this, In.values(values));
-    }
-
-    default Restriction<T> in(@SuppressWarnings("unchecked") Expression<? super T,V>... expressions) {
-=======
     @SuppressWarnings("unchecked")
     default Restriction<T> in(V... values) {
         return BasicRestriction.of(this, In.values(values));
@@ -60,7 +53,6 @@
 
     @SuppressWarnings("unchecked")
     default Restriction<T> in(Expression<? super T,V>... expressions) {
->>>>>>> c21fd6d8
         return BasicRestriction.of(this, In.expressions(expressions));
     }
 
@@ -83,13 +75,6 @@
         return BasicRestriction.of(this, NotIn.values(values));
     }
 
-<<<<<<< HEAD
-    default Restriction<T> notIn(@SuppressWarnings("unchecked") V... values) {
-        return BasicRestriction.of(this, NotIn.values(values));
-    }
-
-    default Restriction<T> notIn(@SuppressWarnings("unchecked") Expression<? super T,V>... expressions) {
-=======
     @SuppressWarnings("unchecked")
     default Restriction<T> notIn(V... values) {
         return BasicRestriction.of(this, NotIn.values(values));
@@ -97,7 +82,6 @@
 
     @SuppressWarnings("unchecked")
     default Restriction<T> notIn(Expression<? super T,V>... expressions) {
->>>>>>> c21fd6d8
         return BasicRestriction.of(this, NotIn.expressions(expressions));
     }
 
