/*
 * Copyright (c) 2024 Contributors to the Eclipse Foundation
 *
 * Licensed under the Apache License, Version 2.0 (the "License");
 * you may not use this file except in compliance with the License.
 * You may obtain a copy of the License at
 *
 *     http://www.apache.org/licenses/LICENSE-2.0
 *
 * Unless required by applicable law or agreed to in writing, software
 * distributed under the License is distributed on an "AS IS" BASIS,
 * WITHOUT WARRANTIES OR CONDITIONS OF ANY KIND, either express or implied.
 * See the License for the specific language governing permissions and
 * limitations under the License.
 *
 * SPDX-License-Identifier: Apache-2.0
 */
package jakarta.data;

/**
 * Represents a specific condition or restriction applied to a query.
 * A {@code BasicRestriction} encapsulates a comparison operation ({@link Operator}),
 * a field name, and a value. It is used to define precise query filters or criteria
 * that target specific fields and values within a dataset. Restrictions can also
 * be negated to dynamically adjust query logic.
 * Example usage:
 * <pre>{@code
 * BasicRestriction<Person> restriction = ...
 * String field = restriction.field(); // e.g., "name"
 * Operator operator = restriction.comparison(); // e.g., EQUAL
 * Object value = restriction.value(); // e.g., "John"
 * }</pre>
 *
 * @param <T> the type of the value being restricted
 */
public interface BasicRestriction<T> extends Restriction<T> {
<<<<<<< HEAD

    /**
     * Returns the comparison operator associated with this restriction.
     * <p>
     * The operator defines the logical relationship between the field and the value,
     * such as equality, greater than, less than, or inclusion in a set.
     * For example:
     * <ul>
     *   <li>{@link Operator#EQUAL} for equality (e.g., {@code field = value})</li>
     *   <li>{@link Operator#IN} for inclusion in a set (e.g., {@code field IN (values)})</li>
     * </ul>
     * </p>
     *
     * @return the {@link Operator} for this restriction
     */
    Operator comparison();

    /**
     * Returns the name of the entity field targeted by this restriction.
     * The field name represents the specific attribute of the entity
     * that this restriction applies to. For example, in a query filtering
     * {@code Person} entities by name, the field might be "name."
     *
     * @return the name of the field
     */
    String field();
=======
    String attribute();

    Operator comparison();
>>>>>>> 6c311863

    /**
     * Returns the value associated with this restriction.
     * The value is compared against the field using the specified {@link #comparison()} operator.
     * For example, in a restriction like {@code name = "John"}, the value is "John."
     *
     * @return the value being restricted
     */
    Object value();

    /**
     * Returns a negated version of this restriction.
     * Negating a restriction inverts its logic. For example:
     * <ul>
     *   <li>A restriction with {@link Operator#EQUAL} becomes {@link Operator#NOT_EQUAL}</li>
     *   <li>A restriction with {@link Operator#IN} becomes {@link Operator#NOT_IN}</li>
     * </ul>
     * The negated restriction retains the same field and value but uses the negated operator.
     * Example:
     * <pre>{@code
     * BasicRestriction<Person> restriction = ... // age > 30
     * BasicRestriction<Person> negated = restriction.negate(); // age <= 30
     * }</pre>
     *
     * @return a negated version of this restriction
     * @see Operator#negate()
     */
    @Override
    BasicRestriction<T> negate();
}<|MERGE_RESOLUTION|>--- conflicted
+++ resolved
@@ -34,7 +34,6 @@
  * @param <T> the type of the value being restricted
  */
 public interface BasicRestriction<T> extends Restriction<T> {
-<<<<<<< HEAD
 
     /**
      * Returns the comparison operator associated with this restriction.
@@ -60,12 +59,7 @@
      *
      * @return the name of the field
      */
-    String field();
-=======
     String attribute();
-
-    Operator comparison();
->>>>>>> 6c311863
 
     /**
      * Returns the value associated with this restriction.
