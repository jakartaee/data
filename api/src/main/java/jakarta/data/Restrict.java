/*
 * Copyright (c) 2024 Contributors to the Eclipse Foundation
 *
 * Licensed under the Apache License, Version 2.0 (the "License");
 * you may not use this file except in compliance with the License.
 * You may obtain a copy of the License at
 *
 *     http://www.apache.org/licenses/LICENSE-2.0
 *
 * Unless required by applicable law or agreed to in writing, software
 * distributed under the License is distributed on an "AS IS" BASIS,
 * WITHOUT WARRANTIES OR CONDITIONS OF ANY KIND, either express or implied.
 * See the License for the specific language governing permissions and
 * limitations under the License.
 *
 * SPDX-License-Identifier: Apache-2.0
 */
package jakarta.data;

import java.util.List;
import java.util.Objects;
import java.util.Set;

/**
 * Utility class for creating and combining restrictions for entity queries.
 * <p>
 * The {@code Restrict} class serves as one of the primary mechanisms for constructing
 * restrictions in Jakarta Data. It provides a collection of static methods to create
 * restrictions for various operations, such as comparisons, patterns, and logical
 * groupings of restrictions. These restrictions are used to define conditions for
 * querying or filtering entity data in a type-safe and expressive manner.
 * </p>
 *
 * <p>
 * Restrictions created through this class are immutable. For example, calling
 * {@link Restriction#negate()} does not modify the existing restriction but instead
 * returns a new restriction instance representing the negated condition. This ensures
 * thread-safety and predictable behavior across all operations.
 * </p>
 *
 * <p>
 * For example, to filter a list of {@code Person} entities where the name starts with "John"
 * and age is greater than or equal to 30:
 * <pre>{@code
 * Restriction<Person> restriction = Restrict.all(
 *     Restrict.startsWith("John", "name"),
 *     Restrict.greaterThanEqual(30, "age")
 * );
 * Restriction<Person> negatedRestriction = restriction.negate();
 * }</pre>
 * </p>
 *
 * <p>
 * Note: This class cannot be instantiated and should only be used via its static methods.
 * It is complemented by static metamodel attributes, providing an alternative
 * type-safe mechanism for defining restrictions.
 * </p>
 */
public class Restrict {

    private static final char CHAR_WILDCARD = '_';

    private static final char ESCAPE_CHAR = '\\';

    // used internally for more readable code
    private static final boolean ESCAPED = true;

    private static final char STRING_WILDCARD = '%';

    // prevent instantiation
    private Restrict() {
    }

    /**
     * Combines multiple restrictions using a logical {@link jakarta.data.CompositeRestriction.Type#ALL}.
     *
     * <p>This method creates a composite restriction that is only satisfied when all
     * the provided restrictions are true. Use this for cases where multiple conditions
     * must be met simultaneously.</p>
     *
     * <pre>{@code
     * Restriction<Person> restriction = Restrict.all(
     *     Restrict.equalTo("John", "name"),
     *     Restrict.greaterThanEqual(30, "age")
     * );
     * }</pre>
     *
     * @param <T> the type of the entity
     * @param restrictions the restrictions to combine
     * @return a composite restriction that requires all conditions to be true
     */
    @SafeVarargs
    public static <T> Restriction<T> all(Restriction<T>... restrictions) {
        return new CompositeRestrictionRecord<>(CompositeRestriction.Type.ALL,
                                                List.of(restrictions));
    }

    /**
     * Combines multiple restrictions using a logical {@link jakarta.data.CompositeRestriction.Type#ANY}.
     *
     * <p>This method creates a composite restriction that is satisfied when at least
     * one of the provided restrictions is true. Use this for cases where only one of
     * multiple conditions needs to be met.</p>
     *
     * <pre>{@code
     * Restriction<Book> restriction = Restrict.any(
     *     Restrict.like("Java", "title"),
     *     Restrict.greaterThan(2010, "publicationYear")
     * );
     * }</pre>
     *
     * @param <T> the type of the entity
     * @param restrictions the restrictions to combine
     * @return a composite restriction that requires at least one condition to be true
     */

    @SafeVarargs
    public static <T> Restriction<T> any(Restriction<T>... restrictions) {
        return new CompositeRestrictionRecord<>(CompositeRestriction.Type.ANY,
                                                List.of(restrictions));
    }

    /**
     * Creates a restriction to check if a field is between two values.
     *
     * <p>This method combines two restrictions: one for greater than or equal to the
     * lower bound and another for less than or equal to the upper bound.</p>
     *
     * <pre>{@code
     * Restriction<Animal> restriction = Restrict.between(10, 20, "age");
     * }</pre>
     *
     * @param <T> the type of the entity
     * @param <V> the type of the field value
     * @param min the minimum value (inclusive)
     * @param max the maximum value (inclusive)
     * @param field the field name
     * @return a restriction for values between the specified range
     */
    public static <T, V extends Comparable<V>> Restriction<T> between(V min,
                                                                      V max,
                                                                      String attribute) {
        return all(greaterThanEqual(min, attribute),
                   lessThanEqual(max, attribute));
    }

    // TODO Need to think more about how to best cover negation of multiple
    // and then make negation of Single consistent with it

<<<<<<< HEAD
    /**
     * Creates a restriction to check if a text field contains the specified substring.
     *
     * <p>This method generates a {@link TextRestriction} that matches any value containing the given substring.
     * It is particularly useful for "LIKE" operations with wildcards for flexible matching.</p>
     *
     * <pre>{@code
     * TextRestriction<Person> restriction = Restrict.contains("Smith", "lastName");
     * }</pre>
     *
     * @param <T> the type of the entity
     * @param substring the substring to check for
     * @param field the field name
     * @return a {@link TextRestriction} representing the condition
     * @throws NullPointerException if the substring or field is null
     */
    public static <T> TextRestriction<T> contains(String substring, String field) {
=======
    public static <T> TextRestriction<T> contains(String substring, String attribute) {
>>>>>>> 6c311863
        String pattern = toLikeEscaped(CHAR_WILDCARD, STRING_WILDCARD, true, substring, true);
        return new TextRestrictionRecord<>(attribute, Operator.LIKE, ESCAPED, pattern);
    }

<<<<<<< HEAD
    /**
     * Creates a restriction to check if a text field ends with the specified suffix.
     *
     * <p>This method generates a {@link TextRestriction} that matches any value ending with the given suffix.
     * It is ideal for "LIKE" operations with trailing wildcards.</p>
     *
     * <pre>{@code
     * TextRestriction<Book> restriction = Restrict.endsWith("Guide", "title");
     * }</pre>
     *
     * @param <T> the type of the entity
     * @param suffix the suffix to check for
     * @param field the field name
     * @return a {@link TextRestriction} representing the condition
     * @throws NullPointerException if the suffix or field is null
     */
    public static <T> TextRestriction<T> endsWith(String suffix, String field) {
=======
    public static <T> TextRestriction<T> endsWith(String suffix, String attribute) {
>>>>>>> 6c311863
        String pattern = toLikeEscaped(CHAR_WILDCARD, STRING_WILDCARD, true, suffix, false);
        return new TextRestrictionRecord<>(attribute, Operator.LIKE, ESCAPED, pattern);
    }

<<<<<<< HEAD
    /**
     * Creates a restriction to check if a field is equal to the specified value.
     *
     * <p>This method generates a {@link BasicRestriction} for fields where the value must exactly match
     * the specified value. It is applicable to various data types.</p>
     *
     * <pre>{@code
     * Restriction<Animal> restriction = Restrict.equalTo("Dog", "species");
     * }</pre>
     *
     * @param <T> the type of the entity
     * @param value the value to check for equality
     * @param field the field name
     * @return a {@link Restriction} representing the condition
     * @throws NullPointerException if the value or field is null
     */
    public static <T> Restriction<T> equalTo(Object value, String field) {
        return new BasicRestrictionRecord<>(field, Operator.EQUAL, value);
    }

    /**
     * Creates a restriction to check if a text field is equal to the specified value.
     *
     * <p>This method generates a {@link TextRestriction} for text-based fields where the value must
     * exactly match the specified value.</p>
     *
     * <pre>{@code
     * TextRestriction<Person> restriction = Restrict.equalTo("Alice", "firstName");
     * }</pre>
     *
     * @param <T> the type of the entity
     * @param value the value to check for equality
     * @param field the field name
     * @return a {@link TextRestriction} representing the condition
     * @throws NullPointerException if the value or field is null
     */
    public static <T> TextRestriction<T> equalTo(String value, String field) {
        return new TextRestrictionRecord<>(field, Operator.EQUAL, value);
    }

    /**
     * Creates a restriction to check if a field's value is greater than a specified value.
     *
     * <p>Use this for numeric or comparable fields.</p>
     *
     * <pre>{@code
     * Restriction<Animal> restriction = Restrict.greaterThan(5, "age");
     * }</pre>
     *
     * @param <T> the type of the entity
     * @param <V> the type of the field value
     * @param value the value to compare
     * @param field the field name
     * @return a restriction that matches fields greater than the specified value
     */
    public static <T, V extends Comparable<V>> Restriction<T> greaterThan(V value, String field) {
        return new BasicRestrictionRecord<>(field, Operator.GREATER_THAN, value);
    }

    /**
     * Creates a restriction to check if a text field is greater than a specified value.
     *
     * <p>Primarily used for text-based comparisons, this method creates a {@link TextRestriction}
     * for fields where the value must lexicographically exceed the given value.</p>
     *
     * <pre>{@code
     * TextRestriction<Person> restriction = Restrict.greaterThan("Alice", "name");
     * }</pre>
     *
     * @param <T> the type of the entity
     * @param value the value to compare
     * @param field the field name
     * @return a {@link TextRestriction} representing the condition
     * @throws NullPointerException if the value or field is null
     */
    public static <T> TextRestriction<T> greaterThan(String value, String field) {
        return new TextRestrictionRecord<>(field, Operator.GREATER_THAN, value);
    }

    /**
     * Creates a restriction to check if a field is greater than or equal to a specified value.
     *
     * <p>Useful for numeric or comparable fields, this method creates a {@link BasicRestriction}
     * for comparisons where the value must be at least the given threshold.</p>
     *
     * <pre>{@code
     * Restriction<Book> restriction = Restrict.greaterThanEqual(2010, "publicationYear");
     * }</pre>
     *
     * @param <T> the type of the entity
     * @param <V> the type of the field value
     * @param value the value to compare
     * @param field the field name
     * @return a {@link Restriction} representing the condition
     * @throws NullPointerException if the value or field is null
     */
    public static <T, V extends Comparable<V>> Restriction<T> greaterThanEqual(V value, String field) {
        return new BasicRestrictionRecord<>(field, Operator.GREATER_THAN_EQUAL, value);
    }

    /**
     * Creates a restriction to check if a text field is greater than or equal to a specified value.
     *
     * <p>This method is ideal for lexicographic comparisons of text-based fields.</p>
     *
     * <pre>{@code
     * TextRestriction<Person> restriction = Restrict.greaterThanEqual("Alice", "name");
     * }</pre>
     *
     * @param <T> the type of the entity
     * @param value the value to compare
     * @param field the field name
     * @return a {@link TextRestriction} representing the condition
     * @throws NullPointerException if the value or field is null
     */
    public static <T> TextRestriction<T> greaterThanEqual(String value, String field) {
        return new TextRestrictionRecord<>(field, Operator.GREATER_THAN_EQUAL, value);
    }

    /**
     * Creates a restriction to check if a field is within a set of specified values.
     *
     * <p>Commonly used for filtering fields against a predefined list of acceptable values.</p>
     *
     * <pre>{@code
     * Restriction<Animal> restriction = Restrict.in(Set.of("Cat", "Dog", "Rabbit"), "species");
     * }</pre>
     *
     * @param <T> the type of the entity
     * @param values the set of values to compare against
     * @param field the field name
     * @return a {@link Restriction} representing the condition
     * @throws NullPointerException if the values or field is null
     */
    public static <T> Restriction<T> in(Set<Object> values, String field) {
        return new BasicRestrictionRecord<>(field, Operator.IN, values);
    }

    /**
     * Creates a restriction to check if a field is less than a specified value.
     *
     * <p>This method is applicable to numeric or comparable fields.</p>
     *
     * <pre>{@code
     * Restriction<Book> restriction = Restrict.lessThan(300, "pageCount");
     * }</pre>
     *
     * @param <T> the type of the entity
     * @param <V> the type of the field value
     * @param value the value to compare
     * @param field the field name
     * @return a {@link Restriction} representing the condition
     * @throws NullPointerException if the value or field is null
     */
    public static <T, V extends Comparable<V>> Restriction<T> lessThan(V value, String field) {
        return new BasicRestrictionRecord<>(field, Operator.LESS_THAN, value);
    }

    /**
     * Creates a restriction to check if a text field is less than a specified value.
     *
     * <p>Useful for lexicographic comparisons of text fields.</p>
     *
     * <pre>{@code
     * TextRestriction<Person> restriction = Restrict.lessThan("Zoe", "name");
     * }</pre>
     *
     * @param <T> the type of the entity
     * @param value the value to compare
     * @param field the field name
     * @return a {@link TextRestriction} representing the condition
     * @throws NullPointerException if the value or field is null
     */
    public static <T> TextRestriction<T> lessThan(String value, String field) {
        return new TextRestrictionRecord<>(field, Operator.LESS_THAN, value);
    }

    /**
     * Creates a restriction to check if a field is less than or equal to a specified value.
     *
     * <p>This method is applicable to numeric or comparable fields where the value must not exceed
     * the specified threshold.</p>
     *
     * <pre>{@code
     * Restriction<Animal> restriction = Restrict.lessThanEqual(10, "age");
     * }</pre>
     *
     * @param <T> the type of the entity
     * @param <V> the type of the field value
     * @param value the value to compare
     * @param field the field name
     * @return a {@link Restriction} representing the condition
     * @throws NullPointerException if the value or field is null
     */
    public static <T, V extends Comparable<V>> Restriction<T> lessThanEqual(V value, String field) {
        return new BasicRestrictionRecord<>(field, Operator.LESS_THAN_EQUAL, value);
    }

    /**
     * Creates a restriction to check if a text field is less than or equal to a specified value.
     *
     * <p>Primarily used for lexicographic comparisons of text fields.</p>
     *
     * <pre>{@code
     * TextRestriction<Book> restriction = Restrict.lessThanEqual("Advanced Java", "title");
     * }</pre>
     *
     * @param <T> the type of the entity
     * @param value the value to compare
     * @param field the field name
     * @return a {@link TextRestriction} representing the condition
     * @throws NullPointerException if the value or field is null
     */
    public static <T> TextRestriction<T> lessThanEqual(String value, String field) {
        return new TextRestrictionRecord<>(field, Operator.LESS_THAN_EQUAL, value);
=======
    public static <T> Restriction<T> equalTo(Object value, String attribute) {
        return new BasicRestrictionRecord<>(attribute, Operator.EQUAL, value);
    }

    public static <T> TextRestriction<T> equalTo(String value, String attribute) {
        return new TextRestrictionRecord<>(attribute, Operator.EQUAL, value);
    }

    public static <T, V extends Comparable<V>> Restriction<T> greaterThan(V value, String attribute) {
        return new BasicRestrictionRecord<>(attribute, Operator.GREATER_THAN, value);
    }

    public static <T> TextRestriction<T> greaterThan(String value, String attribute) {
        return new TextRestrictionRecord<>(attribute, Operator.GREATER_THAN, value);
    }

    public static <T, V extends Comparable<V>> Restriction<T> greaterThanEqual(V value, String attribute) {
        return new BasicRestrictionRecord<>(attribute, Operator.GREATER_THAN_EQUAL, value);
    }

    public static <T> TextRestriction<T> greaterThanEqual(String value, String attribute) {
        return new TextRestrictionRecord<>(attribute, Operator.GREATER_THAN_EQUAL, value);
    }

    public static <T> Restriction<T> in(Set<Object> values, String attribute) {
        return new BasicRestrictionRecord<>(attribute, Operator.IN, values);
    }

    public static <T, V extends Comparable<V>> Restriction<T> lessThan(V value, String attribute) {
        return new BasicRestrictionRecord<>(attribute, Operator.LESS_THAN, value);
    }

    public static <T> TextRestriction<T> lessThan(String value, String attribute) {
        return new TextRestrictionRecord<>(attribute, Operator.LESS_THAN, value);
    }

    public static <T, V extends Comparable<V>> Restriction<T> lessThanEqual(V value, String attribute) {
        return new BasicRestrictionRecord<>(attribute, Operator.LESS_THAN_EQUAL, value);
    }

    public static <T> TextRestriction<T> lessThanEqual(String value, String attribute) {
        return new TextRestrictionRecord<>(attribute, Operator.LESS_THAN_EQUAL, value);
>>>>>>> 6c311863
    }

    // TODO this would be possible if Pattern is added, but is it even useful?
    //public static <T> TextRestriction<T> like(Pattern pattern, String attribute) {
    //    return new TextRestriction<>(attribute, Operator.LIKE, ESCAPED, pattern);
    //}

    public static <T> TextRestriction<T> like(String pattern, String attribute) {
        return new TextRestrictionRecord<>(attribute, Operator.LIKE, pattern);
    }

    public static <T> TextRestriction<T> like(String pattern,
                                               char charWildcard,
                                               char stringWildcard,
                                               String attribute) {
        String p = toLikeEscaped(charWildcard, stringWildcard, false, pattern, false);
        return new TextRestrictionRecord<>(attribute, Operator.LIKE, ESCAPED, p);
    }

    // convenience method for those who would prefer to avoid .negate()
    /**
     * Creates a restriction that negates the provided restriction.
     *
     * <p>This method is a convenience for applying the logical NOT operation to an existing restriction.
     * It inverts the logic of the given restriction by calling its {@code negate()} method.</p>
     *
     * <pre>{@code
     * Restriction<Person> ageRestriction = Restrict.greaterThan(18, "age");
     * Restriction<Person> notAgeRestriction = Restrict.not(ageRestriction);
     * }</pre>
     *
     * @param <T> the type of the entity
     * @param restriction the restriction to negate
     * @return a new restriction representing the negated condition
     * @throws NullPointerException if the restriction is null
     */
    public static <T> Restriction<T> not(Restriction<T> restriction) {
        Objects.requireNonNull(restriction, "Restriction must not be null");
        return restriction.negate();
    }

<<<<<<< HEAD
    /**
     * Creates a restriction for fields that must not equal the specified value.
     *
     * <p>This method generates a {@link Restriction} for "NOT EQUAL" operations on fields
     * of any object type.</p>
     *
     * <pre>{@code
     * Restriction<Book> restriction = Restrict.notEqualTo("Java Concurrency in Practice", "title");
     * }</pre>
     *
     * @param <T> the type of the entity
     * @param value the value that the field must not equal
     * @param field the field name
     * @return a {@link Restriction} representing the condition
     * @throws NullPointerException if the value or field is null
     */
    public static <T> Restriction<T> notEqualTo(Object value, String field) {
        return new BasicRestrictionRecord<>(field, Operator.NOT_EQUAL, value);
    }

    /**
     * Creates a text-based restriction for fields that must not equal the specified string value.
     *
     * <p>This method generates a {@link TextRestriction} for "NOT EQUAL" operations specifically
     * for text fields, allowing additional text-specific features if needed.</p>
     *
     * <pre>{@code
     * TextRestriction<Animal> restriction = Restrict.notEqualTo("Lion", "species");
     * }</pre>
     *
     * @param <T> the type of the entity
     * @param value the string value that the field must not equal
     * @param field the field name
     * @return a {@link TextRestriction} representing the condition
     * @throws NullPointerException if the value or field is null
     */
    public static <T> TextRestriction<T> notEqualTo(String value, String field) {
        return new TextRestrictionRecord<>(field, Operator.NOT_EQUAL, value);
=======
    public static <T> Restriction<T> notEqualTo(Object value, String attribute) {
        return new BasicRestrictionRecord<>(attribute, Operator.NOT_EQUAL, value);
    }

    public static <T> TextRestriction<T> notEqualTo(String value, String attribute) {
        return new TextRestrictionRecord<>(attribute, Operator.NOT_EQUAL, value);
>>>>>>> 6c311863
    }

    public static <T> TextRestriction<T> notContains(String substring, String attribute) {
        String pattern = toLikeEscaped(CHAR_WILDCARD, STRING_WILDCARD, true, substring, true);
        return new TextRestrictionRecord<>(attribute, Operator.NOT_LIKE, ESCAPED, pattern);
    }

    public static <T> TextRestriction<T> notEndsWith(String suffix, String attribute) {
        String pattern = toLikeEscaped(CHAR_WILDCARD, STRING_WILDCARD, true, suffix, false);
        return new TextRestrictionRecord<>(attribute, Operator.NOT_LIKE, ESCAPED, pattern);
    }

    public static <T> Restriction<T> notIn(Set<Object> values, String attribute) {
        return new BasicRestrictionRecord<>(attribute, Operator.NOT_IN, values);
    }

    public static <T> TextRestriction<T> notLike(String pattern, String attribute) {
        return new TextRestrictionRecord<>(attribute, Operator.NOT_LIKE, pattern);
    }

    public static <T> TextRestriction<T> notLike(String pattern,
                                                  char charWildcard,
                                                  char stringWildcard,
                                                  String attribute) {
        String p = toLikeEscaped(charWildcard, stringWildcard, false, pattern, false);
        return new TextRestrictionRecord<>(attribute, Operator.NOT_LIKE, ESCAPED, p);
    }

    public static <T> TextRestriction<T> notStartsWith(String prefix, String attribute) {
        String pattern = toLikeEscaped(CHAR_WILDCARD, STRING_WILDCARD, false, prefix, true);
        return new TextRestrictionRecord<>(attribute, Operator.NOT_LIKE, ESCAPED, pattern);
    }

    public static <T> TextRestriction<T> startsWith(String prefix, String attribute) {
        String pattern = toLikeEscaped(CHAR_WILDCARD, STRING_WILDCARD, false, prefix, true);
        return new TextRestrictionRecord<>(attribute, Operator.LIKE, ESCAPED, pattern);
    }

    /**
     * Converts the literal pattern into an escaped LIKE pattern.
     * This method prepends a % character if previous characters are allowed,
     * escapes the charWildcard (typically _), the stringWildcard (typically %),
     * and the \ character within the literal by inserting \ prior to each,
     * and then appends a % character if subsequent characters are allowed.
     *
     * @param charWildcard    single character wildcard, typically _.
     * @param stringWildcard  0 or more character wildcard, typically %.
     * @param allowPrevious   whether to allow characters prior to the text.
     * @param literal text    that is not escaped that must be matched.
     * @param allowSubsequent whether to allow more characters after the text.
     * @return escaped pattern.
     * @throws IllegalArgumentException if the same character is supplied for
     *                                  both wildcard types.
     */
    // TODO could move to Pattern class
    private static String toLikeEscaped(char charWildcard,
                                        char stringWildcard,
                                        boolean allowPrevious,
                                        String literal,
                                        boolean allowSubsequent) {
        if (charWildcard == stringWildcard)
            throw new IllegalArgumentException(
                    "Cannot use the same character (" + charWildcard +
                    ") for both types of wildcards.");

        int length = literal.length();
        StringBuilder s = new StringBuilder(length + 10);
        if (allowPrevious) {
            s.append(STRING_WILDCARD);
        }
        for (int i = 0; i < length; i++) {
            char ch = literal.charAt(i);
            if (ch == charWildcard) {
                s.append(ESCAPE_CHAR)
                 .append(CHAR_WILDCARD);
            } else if (ch == stringWildcard) {
                s.append(ESCAPE_CHAR)
                 .append(STRING_WILDCARD);
            } else if (ch == ESCAPE_CHAR) {
                s.append(ESCAPE_CHAR)
                 .append(ESCAPE_CHAR);
            } else {
                s.append(ch);
            }
        }
        if (allowSubsequent) {
            s.append(STRING_WILDCARD);
        }
        return s.toString();
    }
}<|MERGE_RESOLUTION|>--- conflicted
+++ resolved
@@ -92,7 +92,7 @@
     @SafeVarargs
     public static <T> Restriction<T> all(Restriction<T>... restrictions) {
         return new CompositeRestrictionRecord<>(CompositeRestriction.Type.ALL,
-                                                List.of(restrictions));
+                List.of(restrictions));
     }
 
     /**
@@ -117,11 +117,11 @@
     @SafeVarargs
     public static <T> Restriction<T> any(Restriction<T>... restrictions) {
         return new CompositeRestrictionRecord<>(CompositeRestriction.Type.ANY,
-                                                List.of(restrictions));
-    }
-
-    /**
-     * Creates a restriction to check if a field is between two values.
+                List.of(restrictions));
+    }
+
+    /**
+     * Creates a restriction to check if a attribute is between two values.
      *
      * <p>This method combines two restrictions: one for greater than or equal to the
      * lower bound and another for less than or equal to the upper bound.</p>
@@ -131,25 +131,24 @@
      * }</pre>
      *
      * @param <T> the type of the entity
-     * @param <V> the type of the field value
+     * @param <V> the type of the attribute value
      * @param min the minimum value (inclusive)
      * @param max the maximum value (inclusive)
-     * @param field the field name
+     * @param attribute the attribute name
      * @return a restriction for values between the specified range
      */
     public static <T, V extends Comparable<V>> Restriction<T> between(V min,
                                                                       V max,
-                                                                      String attribute) {
+                                                                          String attribute) {
         return all(greaterThanEqual(min, attribute),
-                   lessThanEqual(max, attribute));
+                lessThanEqual(max, attribute));
     }
 
     // TODO Need to think more about how to best cover negation of multiple
     // and then make negation of Single consistent with it
 
-<<<<<<< HEAD
-    /**
-     * Creates a restriction to check if a text field contains the specified substring.
+    /**
+     * Creates a restriction to check if a text attribute contains the specified substring.
      *
      * <p>This method generates a {@link TextRestriction} that matches any value containing the given substring.
      * It is particularly useful for "LIKE" operations with wildcards for flexible matching.</p>
@@ -160,21 +159,17 @@
      *
      * @param <T> the type of the entity
      * @param substring the substring to check for
-     * @param field the field name
-     * @return a {@link TextRestriction} representing the condition
-     * @throws NullPointerException if the substring or field is null
-     */
-    public static <T> TextRestriction<T> contains(String substring, String field) {
-=======
+     * @param attribute the attribute name
+     * @return a {@link TextRestriction} representing the condition
+     * @throws NullPointerException if the substring or attribute is null
+     */
     public static <T> TextRestriction<T> contains(String substring, String attribute) {
->>>>>>> 6c311863
         String pattern = toLikeEscaped(CHAR_WILDCARD, STRING_WILDCARD, true, substring, true);
         return new TextRestrictionRecord<>(attribute, Operator.LIKE, ESCAPED, pattern);
     }
 
-<<<<<<< HEAD
-    /**
-     * Creates a restriction to check if a text field ends with the specified suffix.
+    /**
+     * Creates a restriction to check if a text attribute ends with the specified suffix.
      *
      * <p>This method generates a {@link TextRestriction} that matches any value ending with the given suffix.
      * It is ideal for "LIKE" operations with trailing wildcards.</p>
@@ -185,23 +180,19 @@
      *
      * @param <T> the type of the entity
      * @param suffix the suffix to check for
-     * @param field the field name
-     * @return a {@link TextRestriction} representing the condition
-     * @throws NullPointerException if the suffix or field is null
-     */
-    public static <T> TextRestriction<T> endsWith(String suffix, String field) {
-=======
+     * @param attribute the attribute name
+     * @return a {@link TextRestriction} representing the condition
+     * @throws NullPointerException if the suffix or attribute is null
+     */
     public static <T> TextRestriction<T> endsWith(String suffix, String attribute) {
->>>>>>> 6c311863
         String pattern = toLikeEscaped(CHAR_WILDCARD, STRING_WILDCARD, true, suffix, false);
         return new TextRestrictionRecord<>(attribute, Operator.LIKE, ESCAPED, pattern);
     }
 
-<<<<<<< HEAD
-    /**
-     * Creates a restriction to check if a field is equal to the specified value.
-     *
-     * <p>This method generates a {@link BasicRestriction} for fields where the value must exactly match
+    /**
+     * Creates a restriction to check if a attribute is equal to the specified value.
+     *
+     * <p>This method generates a {@link BasicRestriction} for attributes where the value must exactly match
      * the specified value. It is applicable to various data types.</p>
      *
      * <pre>{@code
@@ -210,253 +201,209 @@
      *
      * @param <T> the type of the entity
      * @param value the value to check for equality
-     * @param field the field name
+     * @param attribute the attribute name
      * @return a {@link Restriction} representing the condition
-     * @throws NullPointerException if the value or field is null
-     */
-    public static <T> Restriction<T> equalTo(Object value, String field) {
-        return new BasicRestrictionRecord<>(field, Operator.EQUAL, value);
-    }
-
-    /**
-     * Creates a restriction to check if a text field is equal to the specified value.
-     *
-     * <p>This method generates a {@link TextRestriction} for text-based fields where the value must
-     * exactly match the specified value.</p>
-     *
-     * <pre>{@code
-     * TextRestriction<Person> restriction = Restrict.equalTo("Alice", "firstName");
-     * }</pre>
-     *
-     * @param <T> the type of the entity
-     * @param value the value to check for equality
-     * @param field the field name
-     * @return a {@link TextRestriction} representing the condition
-     * @throws NullPointerException if the value or field is null
-     */
-    public static <T> TextRestriction<T> equalTo(String value, String field) {
-        return new TextRestrictionRecord<>(field, Operator.EQUAL, value);
-    }
-
-    /**
-     * Creates a restriction to check if a field's value is greater than a specified value.
-     *
-     * <p>Use this for numeric or comparable fields.</p>
-     *
-     * <pre>{@code
-     * Restriction<Animal> restriction = Restrict.greaterThan(5, "age");
-     * }</pre>
-     *
-     * @param <T> the type of the entity
-     * @param <V> the type of the field value
-     * @param value the value to compare
-     * @param field the field name
-     * @return a restriction that matches fields greater than the specified value
-     */
-    public static <T, V extends Comparable<V>> Restriction<T> greaterThan(V value, String field) {
-        return new BasicRestrictionRecord<>(field, Operator.GREATER_THAN, value);
-    }
-
-    /**
-     * Creates a restriction to check if a text field is greater than a specified value.
-     *
-     * <p>Primarily used for text-based comparisons, this method creates a {@link TextRestriction}
-     * for fields where the value must lexicographically exceed the given value.</p>
-     *
-     * <pre>{@code
-     * TextRestriction<Person> restriction = Restrict.greaterThan("Alice", "name");
-     * }</pre>
-     *
-     * @param <T> the type of the entity
-     * @param value the value to compare
-     * @param field the field name
-     * @return a {@link TextRestriction} representing the condition
-     * @throws NullPointerException if the value or field is null
-     */
-    public static <T> TextRestriction<T> greaterThan(String value, String field) {
-        return new TextRestrictionRecord<>(field, Operator.GREATER_THAN, value);
-    }
-
-    /**
-     * Creates a restriction to check if a field is greater than or equal to a specified value.
-     *
-     * <p>Useful for numeric or comparable fields, this method creates a {@link BasicRestriction}
-     * for comparisons where the value must be at least the given threshold.</p>
-     *
-     * <pre>{@code
-     * Restriction<Book> restriction = Restrict.greaterThanEqual(2010, "publicationYear");
-     * }</pre>
-     *
-     * @param <T> the type of the entity
-     * @param <V> the type of the field value
-     * @param value the value to compare
-     * @param field the field name
-     * @return a {@link Restriction} representing the condition
-     * @throws NullPointerException if the value or field is null
-     */
-    public static <T, V extends Comparable<V>> Restriction<T> greaterThanEqual(V value, String field) {
-        return new BasicRestrictionRecord<>(field, Operator.GREATER_THAN_EQUAL, value);
-    }
-
-    /**
-     * Creates a restriction to check if a text field is greater than or equal to a specified value.
-     *
-     * <p>This method is ideal for lexicographic comparisons of text-based fields.</p>
-     *
-     * <pre>{@code
-     * TextRestriction<Person> restriction = Restrict.greaterThanEqual("Alice", "name");
-     * }</pre>
-     *
-     * @param <T> the type of the entity
-     * @param value the value to compare
-     * @param field the field name
-     * @return a {@link TextRestriction} representing the condition
-     * @throws NullPointerException if the value or field is null
-     */
-    public static <T> TextRestriction<T> greaterThanEqual(String value, String field) {
-        return new TextRestrictionRecord<>(field, Operator.GREATER_THAN_EQUAL, value);
-    }
-
-    /**
-     * Creates a restriction to check if a field is within a set of specified values.
-     *
-     * <p>Commonly used for filtering fields against a predefined list of acceptable values.</p>
-     *
-     * <pre>{@code
-     * Restriction<Animal> restriction = Restrict.in(Set.of("Cat", "Dog", "Rabbit"), "species");
-     * }</pre>
-     *
-     * @param <T> the type of the entity
-     * @param values the set of values to compare against
-     * @param field the field name
-     * @return a {@link Restriction} representing the condition
-     * @throws NullPointerException if the values or field is null
-     */
-    public static <T> Restriction<T> in(Set<Object> values, String field) {
-        return new BasicRestrictionRecord<>(field, Operator.IN, values);
-    }
-
-    /**
-     * Creates a restriction to check if a field is less than a specified value.
-     *
-     * <p>This method is applicable to numeric or comparable fields.</p>
-     *
-     * <pre>{@code
-     * Restriction<Book> restriction = Restrict.lessThan(300, "pageCount");
-     * }</pre>
-     *
-     * @param <T> the type of the entity
-     * @param <V> the type of the field value
-     * @param value the value to compare
-     * @param field the field name
-     * @return a {@link Restriction} representing the condition
-     * @throws NullPointerException if the value or field is null
-     */
-    public static <T, V extends Comparable<V>> Restriction<T> lessThan(V value, String field) {
-        return new BasicRestrictionRecord<>(field, Operator.LESS_THAN, value);
-    }
-
-    /**
-     * Creates a restriction to check if a text field is less than a specified value.
-     *
-     * <p>Useful for lexicographic comparisons of text fields.</p>
-     *
-     * <pre>{@code
-     * TextRestriction<Person> restriction = Restrict.lessThan("Zoe", "name");
-     * }</pre>
-     *
-     * @param <T> the type of the entity
-     * @param value the value to compare
-     * @param field the field name
-     * @return a {@link TextRestriction} representing the condition
-     * @throws NullPointerException if the value or field is null
-     */
-    public static <T> TextRestriction<T> lessThan(String value, String field) {
-        return new TextRestrictionRecord<>(field, Operator.LESS_THAN, value);
-    }
-
-    /**
-     * Creates a restriction to check if a field is less than or equal to a specified value.
-     *
-     * <p>This method is applicable to numeric or comparable fields where the value must not exceed
-     * the specified threshold.</p>
-     *
-     * <pre>{@code
-     * Restriction<Animal> restriction = Restrict.lessThanEqual(10, "age");
-     * }</pre>
-     *
-     * @param <T> the type of the entity
-     * @param <V> the type of the field value
-     * @param value the value to compare
-     * @param field the field name
-     * @return a {@link Restriction} representing the condition
-     * @throws NullPointerException if the value or field is null
-     */
-    public static <T, V extends Comparable<V>> Restriction<T> lessThanEqual(V value, String field) {
-        return new BasicRestrictionRecord<>(field, Operator.LESS_THAN_EQUAL, value);
-    }
-
-    /**
-     * Creates a restriction to check if a text field is less than or equal to a specified value.
-     *
-     * <p>Primarily used for lexicographic comparisons of text fields.</p>
-     *
-     * <pre>{@code
-     * TextRestriction<Book> restriction = Restrict.lessThanEqual("Advanced Java", "title");
-     * }</pre>
-     *
-     * @param <T> the type of the entity
-     * @param value the value to compare
-     * @param field the field name
-     * @return a {@link TextRestriction} representing the condition
-     * @throws NullPointerException if the value or field is null
-     */
-    public static <T> TextRestriction<T> lessThanEqual(String value, String field) {
-        return new TextRestrictionRecord<>(field, Operator.LESS_THAN_EQUAL, value);
-=======
+     * @throws NullPointerException if the value or attribute is null
+     */
     public static <T> Restriction<T> equalTo(Object value, String attribute) {
         return new BasicRestrictionRecord<>(attribute, Operator.EQUAL, value);
     }
 
+    /**
+     * Creates a restriction to check if a text attribute is equal to the specified value.
+     *
+     * <p>This method generates a {@link TextRestriction} for text-based attributes where the value must
+     * exactly match the specified value.</p>
+     *
+     * <pre>{@code
+     * TextRestriction<Person> restriction = Restrict.equalTo("Alice", "firstName");
+     * }</pre>
+     *
+     * @param <T> the type of the entity
+     * @param value the value to check for equality
+     * @param attribute the attribute name
+     * @return a {@link TextRestriction} representing the condition
+     * @throws NullPointerException if the value or attribute is null
+     */
     public static <T> TextRestriction<T> equalTo(String value, String attribute) {
         return new TextRestrictionRecord<>(attribute, Operator.EQUAL, value);
     }
 
+    /**
+     * Creates a restriction to check if a attribute's value is greater than a specified value.
+     *
+     * <p>Use this for numeric or comparable attributes.</p>
+     *
+     * <pre>{@code
+     * Restriction<Animal> restriction = Restrict.greaterThan(5, "age");
+     * }</pre>
+     *
+     * @param <T> the type of the entity
+     * @param <V> the type of the attribute value
+     * @param value the value to compare
+     * @param attribute the attribute name
+     * @return a restriction that matches attributes greater than the specified value
+     */
     public static <T, V extends Comparable<V>> Restriction<T> greaterThan(V value, String attribute) {
         return new BasicRestrictionRecord<>(attribute, Operator.GREATER_THAN, value);
     }
 
+    /**
+     * Creates a restriction to check if a text attribute is greater than a specified value.
+     *
+     * <p>Primarily used for text-based comparisons, this method creates a {@link TextRestriction}
+     * for attributes where the value must lexicographically exceed the given value.</p>
+     *
+     * <pre>{@code
+     * TextRestriction<Person> restriction = Restrict.greaterThan("Alice", "name");
+     * }</pre>
+     *
+     * @param <T> the type of the entity
+     * @param value the value to compare
+     * @param attribute the attribute name
+     * @return a {@link TextRestriction} representing the condition
+     * @throws NullPointerException if the value or attribute is null
+     */
     public static <T> TextRestriction<T> greaterThan(String value, String attribute) {
         return new TextRestrictionRecord<>(attribute, Operator.GREATER_THAN, value);
     }
 
+    /**
+     * Creates a restriction to check if a attribute is greater than or equal to a specified value.
+     *
+     * <p>Useful for numeric or comparable attributes, this method creates a {@link BasicRestriction}
+     * for comparisons where the value must be at least the given threshold.</p>
+     *
+     * <pre>{@code
+     * Restriction<Book> restriction = Restrict.greaterThanEqual(2010, "publicationYear");
+     * }</pre>
+     *
+     * @param <T> the type of the entity
+     * @param <V> the type of the attribute value
+     * @param value the value to compare
+     * @param attribute the attribute name
+     * @return a {@link Restriction} representing the condition
+     * @throws NullPointerException if the value or attribute is null
+     */
     public static <T, V extends Comparable<V>> Restriction<T> greaterThanEqual(V value, String attribute) {
         return new BasicRestrictionRecord<>(attribute, Operator.GREATER_THAN_EQUAL, value);
     }
 
+    /**
+     * Creates a restriction to check if a text attribute is greater than or equal to a specified value.
+     *
+     * <p>This method is ideal for lexicographic comparisons of text-based attributes.</p>
+     *
+     * <pre>{@code
+     * TextRestriction<Person> restriction = Restrict.greaterThanEqual("Alice", "name");
+     * }</pre>
+     *
+     * @param <T> the type of the entity
+     * @param value the value to compare
+     * @param attribute the attribute name
+     * @return a {@link TextRestriction} representing the condition
+     * @throws NullPointerException if the value or attribute is null
+     */
     public static <T> TextRestriction<T> greaterThanEqual(String value, String attribute) {
         return new TextRestrictionRecord<>(attribute, Operator.GREATER_THAN_EQUAL, value);
     }
 
+    /**
+     * Creates a restriction to check if a attribute is within a set of specified values.
+     *
+     * <p>Commonly used for filtering attributes against a predefined list of acceptable values.</p>
+     *
+     * <pre>{@code
+     * Restriction<Animal> restriction = Restrict.in(Set.of("Cat", "Dog", "Rabbit"), "species");
+     * }</pre>
+     *
+     * @param <T> the type of the entity
+     * @param values the set of values to compare against
+     * @param attribute the attribute name
+     * @return a {@link Restriction} representing the condition
+     * @throws NullPointerException if the values or attribute is null
+     */
     public static <T> Restriction<T> in(Set<Object> values, String attribute) {
         return new BasicRestrictionRecord<>(attribute, Operator.IN, values);
     }
 
+    /**
+     * Creates a restriction to check if a attribute is less than a specified value.
+     *
+     * <p>This method is applicable to numeric or comparable attributes.</p>
+     *
+     * <pre>{@code
+     * Restriction<Book> restriction = Restrict.lessThan(300, "pageCount");
+     * }</pre>
+     *
+     * @param <T> the type of the entity
+     * @param <V> the type of the attribute value
+     * @param value the value to compare
+     * @param attribute the attribute name
+     * @return a {@link Restriction} representing the condition
+     * @throws NullPointerException if the value or attribute is null
+     */
     public static <T, V extends Comparable<V>> Restriction<T> lessThan(V value, String attribute) {
         return new BasicRestrictionRecord<>(attribute, Operator.LESS_THAN, value);
     }
 
+    /**
+     * Creates a restriction to check if a text attribute is less than a specified value.
+     *
+     * <p>Useful for lexicographic comparisons of text attributes.</p>
+     *
+     * <pre>{@code
+     * TextRestriction<Person> restriction = Restrict.lessThan("Zoe", "name");
+     * }</pre>
+     *
+     * @param <T> the type of the entity
+     * @param value the value to compare
+     * @param attribute the attribute name
+     * @return a {@link TextRestriction} representing the condition
+     * @throws NullPointerException if the value or attribute is null
+     */
     public static <T> TextRestriction<T> lessThan(String value, String attribute) {
         return new TextRestrictionRecord<>(attribute, Operator.LESS_THAN, value);
     }
 
+    /**
+     * Creates a restriction to check if a attribute is less than or equal to a specified value.
+     *
+     * <p>This method is applicable to numeric or comparable attributes where the value must not exceed
+     * the specified threshold.</p>
+     *
+     * <pre>{@code
+     * Restriction<Animal> restriction = Restrict.lessThanEqual(10, "age");
+     * }</pre>
+     *
+     * @param <T> the type of the entity
+     * @param <V> the type of the attribute value
+     * @param value the value to compare
+     * @param attribute the attribute name
+     * @return a {@link Restriction} representing the condition
+     * @throws NullPointerException if the value or attribute is null
+     */
     public static <T, V extends Comparable<V>> Restriction<T> lessThanEqual(V value, String attribute) {
         return new BasicRestrictionRecord<>(attribute, Operator.LESS_THAN_EQUAL, value);
     }
 
+    /**
+     * Creates a restriction to check if a text attribute is less than or equal to a specified value.
+     *
+     * <p>Primarily used for lexicographic comparisons of text attributes.</p>
+     *
+     * <pre>{@code
+     * TextRestriction<Book> restriction = Restrict.lessThanEqual("Advanced Java", "title");
+     * }</pre>
+     *
+     * @param <T> the type of the entity
+     * @param value the value to compare
+     * @param attribute the attribute name
+     * @return a {@link TextRestriction} representing the condition
+     * @throws NullPointerException if the value or attribute is null
+     */
     public static <T> TextRestriction<T> lessThanEqual(String value, String attribute) {
         return new TextRestrictionRecord<>(attribute, Operator.LESS_THAN_EQUAL, value);
->>>>>>> 6c311863
     }
 
     // TODO this would be possible if Pattern is added, but is it even useful?
@@ -469,9 +416,9 @@
     }
 
     public static <T> TextRestriction<T> like(String pattern,
-                                               char charWildcard,
-                                               char stringWildcard,
-                                               String attribute) {
+                                              char charWildcard,
+                                              char stringWildcard,
+                                              String attribute) {
         String p = toLikeEscaped(charWildcard, stringWildcard, false, pattern, false);
         return new TextRestrictionRecord<>(attribute, Operator.LIKE, ESCAPED, p);
     }
@@ -498,11 +445,10 @@
         return restriction.negate();
     }
 
-<<<<<<< HEAD
-    /**
-     * Creates a restriction for fields that must not equal the specified value.
-     *
-     * <p>This method generates a {@link Restriction} for "NOT EQUAL" operations on fields
+    /**
+     * Creates a restriction for attributes that must not equal the specified value.
+     *
+     * <p>This method generates a {@link Restriction} for "NOT EQUAL" operations on attributes
      * of any object type.</p>
      *
      * <pre>{@code
@@ -510,41 +456,33 @@
      * }</pre>
      *
      * @param <T> the type of the entity
-     * @param value the value that the field must not equal
-     * @param field the field name
+     * @param value the value that the attribute must not equal
+     * @param attribute the attribute name
      * @return a {@link Restriction} representing the condition
-     * @throws NullPointerException if the value or field is null
-     */
-    public static <T> Restriction<T> notEqualTo(Object value, String field) {
-        return new BasicRestrictionRecord<>(field, Operator.NOT_EQUAL, value);
-    }
-
-    /**
-     * Creates a text-based restriction for fields that must not equal the specified string value.
-     *
-     * <p>This method generates a {@link TextRestriction} for "NOT EQUAL" operations specifically
-     * for text fields, allowing additional text-specific features if needed.</p>
-     *
-     * <pre>{@code
-     * TextRestriction<Animal> restriction = Restrict.notEqualTo("Lion", "species");
-     * }</pre>
-     *
-     * @param <T> the type of the entity
-     * @param value the string value that the field must not equal
-     * @param field the field name
-     * @return a {@link TextRestriction} representing the condition
-     * @throws NullPointerException if the value or field is null
-     */
-    public static <T> TextRestriction<T> notEqualTo(String value, String field) {
-        return new TextRestrictionRecord<>(field, Operator.NOT_EQUAL, value);
-=======
+     * @throws NullPointerException if the value or attribute is null
+     */
     public static <T> Restriction<T> notEqualTo(Object value, String attribute) {
         return new BasicRestrictionRecord<>(attribute, Operator.NOT_EQUAL, value);
     }
 
+    /**
+     * Creates a text-based restriction for attributes that must not equal the specified string value.
+     *
+     * <p>This method generates a {@link TextRestriction} for "NOT EQUAL" operations specifically
+     * for text attributes, allowing additional text-specific features if needed.</p>
+     *
+     * <pre>{@code
+     * TextRestriction<Animal> restriction = Restrict.notEqualTo("Lion", "species");
+     * }</pre>
+     *
+     * @param <T> the type of the entity
+     * @param value the string value that the attribute must not equal
+     * @param attribute the attribute name
+     * @return a {@link TextRestriction} representing the condition
+     * @throws NullPointerException if the value or attribute is null
+     */
     public static <T> TextRestriction<T> notEqualTo(String value, String attribute) {
         return new TextRestrictionRecord<>(attribute, Operator.NOT_EQUAL, value);
->>>>>>> 6c311863
     }
 
     public static <T> TextRestriction<T> notContains(String substring, String attribute) {
@@ -566,9 +504,9 @@
     }
 
     public static <T> TextRestriction<T> notLike(String pattern,
-                                                  char charWildcard,
-                                                  char stringWildcard,
-                                                  String attribute) {
+                                                 char charWildcard,
+                                                 char stringWildcard,
+                                                 String attribute) {
         String p = toLikeEscaped(charWildcard, stringWildcard, false, pattern, false);
         return new TextRestrictionRecord<>(attribute, Operator.NOT_LIKE, ESCAPED, p);
     }
@@ -608,7 +546,7 @@
         if (charWildcard == stringWildcard)
             throw new IllegalArgumentException(
                     "Cannot use the same character (" + charWildcard +
-                    ") for both types of wildcards.");
+                            ") for both types of wildcards.");
 
         int length = literal.length();
         StringBuilder s = new StringBuilder(length + 10);
@@ -619,13 +557,13 @@
             char ch = literal.charAt(i);
             if (ch == charWildcard) {
                 s.append(ESCAPE_CHAR)
-                 .append(CHAR_WILDCARD);
+                        .append(CHAR_WILDCARD);
             } else if (ch == stringWildcard) {
                 s.append(ESCAPE_CHAR)
-                 .append(STRING_WILDCARD);
+                        .append(STRING_WILDCARD);
             } else if (ch == ESCAPE_CHAR) {
                 s.append(ESCAPE_CHAR)
-                 .append(ESCAPE_CHAR);
+                        .append(ESCAPE_CHAR);
             } else {
                 s.append(ch);
             }
