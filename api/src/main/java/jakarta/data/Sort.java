--- conflicted
+++ resolved
@@ -31,20 +31,13 @@
  * on an entity field, with a sorting {@linkplain Direction direction}
  * and well-defined case sensitivity.</p>
  *
-<<<<<<< HEAD
  * <p>A query method of a repository may have a parameter or parameters
- * of type {@code Sort}. Parameters of type {@code Sort} must occur after
- * the method parameters representing regular parameters of the query
- * itself.</p>
+ * of type {@code Sort}. Parameters of type {@code Sort} may be
+ * specified as parameters to a repository find method in any
+ * position occurring after the query parameters.</p>
  *
  * <p>Alternatively, dynamic {@code Sort} criteria may be specified when
  * requesting a {@link PageRequest#sortBy(Sort) page} of results.</p>
-=======
- * <p>Dynamic {@code Sort} criteria may be specified when requesting a
- * {@link PageRequest#sortBy(Sort) page} of results, or may optionally
- * be specified as parameters to a repository find method in any
- * position occurring after the query parameters.</p>
->>>>>>> 7a6a5251
  *
  * <p>The parameter type {@code Sort<?>...} allows a variable number
  * of generic {@code Sort} criteria. For example,</p>
