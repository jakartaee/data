--- conflicted
+++ resolved
@@ -36,18 +36,6 @@
  * <p>A repository method parameter of type {@link Order} allows a variable
  * number of {@code Sort} criteria. For example,</p>
  *
-<<<<<<< HEAD
- * <pre>{@code
- * Employee[] findByYearHired(int yearHired, Limit maxResults, Sort<?>... sortBy);
- *
- * ...
- * highestPaidNewHires = employees.findByYearHired(Year.now().getValue(),
- *                                                 Limit.of(10),
- *                                                 Sort.desc("salary"),
- *                                                 Sort.asc("lastName"),
- *                                                 Sort.asc("firstName"));
- * }</pre>
-=======
  * <pre>
  * Employee[] findByYearHired(int yearHired, Limit maxResults, Order&lt;Employee&gt; sortBy);
  * ...
@@ -57,26 +45,18 @@
  *                                                          Sort.asc("lastName"),
  *                                                          Sort.asc("firstName")));
  * </pre>
->>>>>>> c0815db9
  *
  * <p>Alternatively, {@link Order} may be used in combination with
  * the {@linkplain StaticMetamodel static metamodel} to allow a variable number
  * of typed {@code Sort} criteria. For example,</p>
  *
-<<<<<<< HEAD
- * <pre>{@code
- * Employee[] findByYearHired(int yearHired, Limit maxResults, Order<Employee> sortBy);
- *
- * ...
-=======
  * <pre>
->>>>>>> c0815db9
  * highestPaidNewHires = employees.findByYearHired(Year.now().getValue(),
  *                                                 Limit.of(10),
  *                                                 Order.by(_Employee.salary.desc(),
  *                                                          _Employee.lastName.asc(),
  *                                                          _Employee.firstName.asc()));
- * }</pre>
+ * </pre>
  *
  * <p>When multiple sorting criteria are provided, sorting is
  * lexicographic, with the precedence of a criterion depending on its position
