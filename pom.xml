--- conflicted
+++ resolved
@@ -78,22 +78,8 @@
         <jakarta.json.version>1.1.6</jakarta.json.version>
         <jakarta.data.version>${project.version}</jakarta.data.version>
         <jakarta.validation.version>2.0.1</jakarta.validation.version>
-<<<<<<< HEAD
 
         <apache.rat.version>0.15</apache.rat.version>
-=======
-        <junit.version>5.9.0</junit.version>
-        <maven-javadoc-plugin.vesion>3.3.2</maven-javadoc-plugin.vesion>
-        <maven-source-plugin.version>3.2.1</maven-source-plugin.version>
-        <maven.checkstyle.plugin.version>3.1.2</maven.checkstyle.plugin.version>
-        <maven.compile.version>3.10.1</maven.compile.version>
-        <maven.compiler.release>11</maven.compiler.release>
-        <maven.surefire.plugin.version>2.22.2</maven.surefire.plugin.version>
-        <project.build.sourceEncoding>UTF-8</project.build.sourceEncoding>
-        <sonar.jacoco.reportPath>../target/jacoco.exec</sonar.jacoco.reportPath>
-        <sonar.maven.version>3.3.0.603</sonar.maven.version>
-        <mockito.version>4.8.0</mockito.version>
->>>>>>> c090cc78
         <commons.io.version>2.11.0</commons.io.version>
 
         <junit.version>5.9.1</junit.version>
